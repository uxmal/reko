--- conflicted
+++ resolved
@@ -1125,13 +1125,8 @@
 === regressions\snowman-74\int16.dll
 === regressions\snowman-82\flags
 === regressions\snowman-83\flags3
-<<<<<<< HEAD
-Stripping SSA identifier numbers
-Decompiled 59 binaries in 79.03 seconds ---
-=======
 === wasm\hello.wasm
 === wasm\nbody.wasm
 === wasm\sample.wasm
 Stripping SSA identifier numbers
-Decompiled 67 binaries in 69.09 seconds ---
->>>>>>> d6a5b371
+Decompiled 67 binaries in 69.09 seconds ---