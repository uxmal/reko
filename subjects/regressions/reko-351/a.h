// a.h
// Generated by decompiling a.out
// using Reko decompiler version 0.8.0.2.

/*
// Equivalence classes ////////////
Eq_1: (struct "Globals" (8000270C (ptr32 code) ptr8000270C) (80002714 (arr (ptr32 code)) a80002714) (8000271C word32 dw8000271C) (80002724 byte b80002724) (80002726 uint32 dw80002726) (FFFFFFFF code tFFFFFFFF))
	globals_t (in globals : (ptr32 (struct "Globals")))
<<<<<<< HEAD
Eq_4: (union "Eq_4" (int32 u0) (ptr32 u1))
	T_4 (in d1Out : Eq_4)
	T_13 (in d1_11 : Eq_4)
	T_14 (in 6 : int32)
	T_70 (in out d1_54 : ptr32)
Eq_68: (fn word32 (ptr32, Eq_4, ptr32, ptr32))
	T_68 (in deregister_tm_clones : ptr32)
	T_69 (in signature of deregister_tm_clones : void)
Eq_145: (fn void (word32))
	T_145 (in register_tm_clones : ptr32)
	T_146 (in signature of register_tm_clones : void)
	T_148 (in register_tm_clones : ptr32)
Eq_178: (fn void (real64, int32))
	T_178 (in pow_int : ptr32)
	T_179 (in signature of pow_int : void)
	T_190 (in pow_int : ptr32)
Eq_182: (fn void (int32))
	T_182 (in factorial : ptr32)
	T_183 (in signature of factorial : void)
	T_193 (in factorial : ptr32)
Eq_200: (fn void (real64))
	T_200 (in sine_taylor : ptr32)
	T_201 (in signature of sine_taylor : void)
Eq_204: (fn void (real64, real64, Eq_208))
	T_204 (in _sin : ptr32)
	T_205 (in signature of _sin : void)
Eq_208: (union "Eq_208" ((ptr32 word32) u0) ((ref int32) u1))
	T_208 (in tArg14 : Eq_208)
	T_213 (in fp - 0x00000008 : word32)
Eq_219: (union "Eq_219" (real64 u0) (real96 u1))
	T_219 (in v9_14 : Eq_219)
	T_224 (in (real64) ((real96) SEQ(dwArg04_110, dwArg08_112) * SEQ(dwArg04_110, dwArg08_112)) : real64)
Eq_222: (union "Eq_222" (real64 u0) (real96 u1))
	T_222 (in SEQ(dwArg04_110, dwArg08_112) : real64)
Eq_228: (ref int32)
	T_228 (in tArg14 + 0x00000000 : word32)
Eq_233: (union "Eq_233" ((ptr32 word32) u0) ((ref int32) u1))
	T_233 (in tArg14 + 0x00000000 : word32)
Eq_247: (union "Eq_247" (real64 u0) (real96 u1))
	T_247 (in rLoc14_123 : Eq_247)
	T_272 (in (real64) ((real96) (real64) ((real96) (real64) ((real96) (real64) ((real96) rLoc14_123 * (real80) ((real96) v23_57)) * (real80) ((real96) (v23_57 + 0x00000001))) * (real80) ((real96) (v23_57 + 0x00000002))) * (real80) ((real96) (v23_57 + 0x00000003))) : real64)
	T_274 (in 0x3FF0000000000000 : word64)
Eq_250: (union "Eq_250" (real80 u0) (real96 u1))
	T_250 (in (real80) (real96) v23_57 : real80)
Eq_257: (union "Eq_257" (real80 u0) (real96 u1))
	T_257 (in (real80) (real96) (v23_57 + 0x00000001) : real80)
Eq_264: (union "Eq_264" (real80 u0) (real96 u1))
	T_264 (in (real80) (real96) (v23_57 + 0x00000002) : real80)
Eq_270: (union "Eq_270" (real80 u0) (real96 u1))
	T_270 (in (real80) (real96) (v23_57 + 0x00000003) : real80)
=======
Eq_53: (fn void ())
	T_53 (in deregister_tm_clones : ptr32)
	T_54 (in signature of deregister_tm_clones : void)
Eq_139: (fn void ())
	T_139 (in register_tm_clones : ptr32)
	T_140 (in signature of register_tm_clones : void)
	T_142 (in register_tm_clones : ptr32)
Eq_172: (fn void (real64, int32))
	T_172 (in pow_int : ptr32)
	T_173 (in signature of pow_int : void)
	T_184 (in pow_int : ptr32)
Eq_175: (fn void (int32))
	T_175 (in factorial : ptr32)
	T_176 (in signature of factorial : void)
	T_186 (in factorial : ptr32)
Eq_193: (fn void (real64))
	T_193 (in sine_taylor : ptr32)
	T_194 (in signature of sine_taylor : void)
Eq_199: (fn void (real64, real64, Eq_203))
	T_199 (in _sin : ptr32)
	T_200 (in signature of _sin : void)
Eq_203: (union "Eq_203" ((ptr32 word32) u0) ((ref int32) u1))
	T_203 (in tArg14 : Eq_203)
	T_212 (in fp - 0x00000008 : word32)
Eq_225: (ref int32)
	T_225 (in tArg14 + 0x00000000 : word32)
Eq_230: (union "Eq_230" ((ptr32 word32) u0) ((ref int32) u1))
	T_230 (in tArg14 + 0x00000000 : word32)
>>>>>>> 68966fdb
// Type Variables ////////////
globals_t: (in globals : (ptr32 (struct "Globals")))
  Class: Eq_1
  DataType: (ptr32 Eq_1)
  OrigDataType: (ptr32 (struct "Globals"))
T_2: (in d0 : word32)
  Class: Eq_2
  DataType: word32
  OrigDataType: word32
T_3: (in a6 : ptr32)
  Class: Eq_3
  DataType: ptr32
  OrigDataType: word32
T_4: (in d1Out : Eq_4)
  Class: Eq_4
  DataType: Eq_4
  OrigDataType: ptr32
T_5: (in a6Out : ptr32)
  Class: Eq_5
  DataType: ptr32
  OrigDataType: ptr32
T_6: (in a7Out : ptr32)
  Class: Eq_6
  DataType: ptr32
  OrigDataType: ptr32
T_7: (in a6_23 : (ptr32 ptr32))
  Class: Eq_7
  DataType: (ptr32 ptr32)
  OrigDataType: (ptr32 (struct (0 T_19 t0000)))
T_8: (in fp : ptr32)
  Class: Eq_8
  DataType: ptr32
  OrigDataType: ptr32
T_9: (in 0x00000004 : word32)
  Class: Eq_9
  DataType: ui32
  OrigDataType: ui32
T_10: (in fp - 0x00000004 : word32)
  Class: Eq_7
  DataType: (ptr32 ptr32)
  OrigDataType: ptr32
T_11: (in d0_24 : word32)
  Class: Eq_2
  DataType: word32
  OrigDataType: word32
T_12: (in 0x00000003 : word32)
  Class: Eq_2
  DataType: word32
  OrigDataType: word32
T_13: (in d1_11 : Eq_4)
  Class: Eq_4
  DataType: Eq_4
  OrigDataType: int32
T_14: (in 6 : int32)
  Class: Eq_4
  DataType: int32
  OrigDataType: int32
T_15: (in true : bool)
  Class: Eq_15
  DataType: bool
  OrigDataType: bool
T_16: (in a6_32 : ptr32)
  Class: Eq_5
  DataType: ptr32
  OrigDataType: word32
T_17: (in 0x00000000 : word32)
  Class: Eq_17
  DataType: word32
  OrigDataType: word32
T_18: (in a6_23 + 0x00000000 : word32)
  Class: Eq_18
  DataType: ptr32
  OrigDataType: ptr32
T_19: (in Mem31[a6_23 + 0x00000000:word32] : word32)
  Class: Eq_5
  DataType: ptr32
  OrigDataType: word32
T_20: (in 0x00000004 : word32)
  Class: Eq_20
  DataType: int32
  OrigDataType: int32
T_21: (in a6_23 + 0x00000004 : word32)
  Class: Eq_6
  DataType: ptr32
  OrigDataType: ptr32
T_22: (in 00000000 : ptr32)
  Class: Eq_22
  DataType: ptr32
  OrigDataType: ptr32
T_23: (in 0x00000000 : word32)
  Class: Eq_22
  DataType: ptr32
  OrigDataType: word32
T_24: (in 0x00000000 == 0x00000000 : bool)
  Class: Eq_24
  DataType: bool
  OrigDataType: bool
T_25: (in 00000000 : ptr32)
  Class: Eq_25
  DataType: (ptr32 code)
  OrigDataType: (ptr32 code)
T_26: (in a6 : word32)
  Class: Eq_26
  DataType: word32
  OrigDataType: word32
T_27: (in d0_12 : int32)
  Class: Eq_27
  DataType: int32
  OrigDataType: int32
T_28: (in 0 : int32)
  Class: Eq_27
  DataType: int32
  OrigDataType: int32
T_29: (in false : bool)
  Class: Eq_29
  DataType: bool
  OrigDataType: bool
T_30: (in 0x00000001 : word32)
  Class: Eq_27
  DataType: int32
  OrigDataType: word32
T_31: (in d0_18 : int32)
  Class: Eq_31
  DataType: int32
  OrigDataType: int32
T_32: (in 0x00000001 : word32)
  Class: Eq_32
  DataType: word32
  OrigDataType: word32
T_33: (in d0_12 >> 0x00000001 : word32)
  Class: Eq_31
  DataType: int32
  OrigDataType: int32
T_34: (in 0x00000000 : word32)
  Class: Eq_31
  DataType: int32
  OrigDataType: word32
T_35: (in d0_18 == 0x00000000 : bool)
  Class: Eq_35
  DataType: bool
  OrigDataType: bool
T_36: (in 00000000 : ptr32)
  Class: Eq_36
  DataType: ptr32
  OrigDataType: ptr32
T_37: (in 0x00000000 : word32)
  Class: Eq_36
  DataType: ptr32
  OrigDataType: word32
T_38: (in 0x00000000 == 0x00000000 : bool)
  Class: Eq_38
  DataType: bool
  OrigDataType: bool
T_39: (in 00000000 : ptr32)
  Class: Eq_39
  DataType: (ptr32 code)
  OrigDataType: (ptr32 code)
T_40: (in d1 : word32)
  Class: Eq_40
  DataType: word32
  OrigDataType: word32
T_41: (in d2 : word32)
  Class: Eq_41
  DataType: word32
  OrigDataType: word32
T_42: (in a2 : word32)
  Class: Eq_42
  DataType: word32
  OrigDataType: word32
T_43: (in a6 : word32)
  Class: Eq_43
  DataType: word32
  OrigDataType: word32
T_44: (in a6_40 : ptr32)
  Class: Eq_3
  DataType: ptr32
  OrigDataType: ptr32
T_45: (in fp : ptr32)
  Class: Eq_45
  DataType: ptr32
  OrigDataType: ptr32
T_46: (in 0x00000004 : word32)
  Class: Eq_46
  DataType: ui32
  OrigDataType: ui32
T_47: (in fp - 0x00000004 : word32)
  Class: Eq_3
  DataType: ptr32
  OrigDataType: ptr32
T_48: (in a7_12 : ptr32)
  Class: Eq_48
  DataType: ptr32
  OrigDataType: ptr32
T_49: (in 0x0000000C : word32)
  Class: Eq_49
  DataType: ui32
  OrigDataType: ui32
T_50: (in fp - 0x0000000C : word32)
  Class: Eq_48
  DataType: ptr32
  OrigDataType: ptr32
T_51: (in 80002724 : ptr32)
  Class: Eq_51
  DataType: (ptr32 byte)
  OrigDataType: (ptr32 (struct (0 T_52 t0000)))
T_52: (in Mem15[0x80002724:byte] : byte)
  Class: Eq_52
  DataType: byte
  OrigDataType: byte
T_53: (in 0x00 : byte)
  Class: Eq_52
  DataType: byte
  OrigDataType: byte
T_54: (in globals->b80002724 != 0x00 : bool)
  Class: Eq_54
  DataType: bool
  OrigDataType: bool
T_55: (in d0_21 : uint32)
  Class: Eq_55
  DataType: uint32
  OrigDataType: up32
T_56: (in 80002726 : ptr32)
  Class: Eq_56
  DataType: (ptr32 uint32)
  OrigDataType: (ptr32 (struct (0 T_57 t0000)))
T_57: (in Mem15[0x80002726:word32] : word32)
  Class: Eq_55
  DataType: uint32
  OrigDataType: word32
T_58: (in a2_20 : (arr (ptr32 code)))
  Class: Eq_58
  DataType: (ptr32 (arr (ptr32 code)))
  OrigDataType: (ptr32 (struct (0 (arr T_304) a0000)))
T_59: (in 80002714 : ptr32)
  Class: Eq_58
  DataType: (ptr32 (arr (ptr32 code)))
  OrigDataType: ptr32
T_60: (in d2_25 : up32)
  Class: Eq_60
  DataType: up32
  OrigDataType: up32
T_61: (in 0x00000000 : word32)
  Class: Eq_60
  DataType: up32
  OrigDataType: word32
T_62: (in 0x00000000 : word32)
  Class: Eq_55
  DataType: uint32
  OrigDataType: up32
T_63: (in d0_21 >= 0x00000000 : bool)
  Class: Eq_63
  DataType: bool
  OrigDataType: bool
T_64: (in d1_54 : word32)
  Class: Eq_64
  DataType: word32
  OrigDataType: word32
T_65: (in a6_56 : word32)
  Class: Eq_65
  DataType: word32
  OrigDataType: word32
T_66: (in a7_57 : ptr32)
  Class: Eq_66
  DataType: ptr32
  OrigDataType: ptr32
T_67: (in d0_53 : word32)
  Class: Eq_67
  DataType: word32
  OrigDataType: word32
T_68: (in deregister_tm_clones : ptr32)
  Class: Eq_68
  DataType: (ptr32 Eq_68)
  OrigDataType: (ptr32 (fn T_73 (T_44, T_70, T_71, T_72)))
T_69: (in signature of deregister_tm_clones : void)
  Class: Eq_68
  DataType: (ptr32 Eq_68)
  OrigDataType: 
T_70: (in out d1_54 : ptr32)
  Class: Eq_4
  DataType: Eq_4
  OrigDataType: ptr32
T_71: (in out a6_56 : ptr32)
  Class: Eq_5
  DataType: ptr32
  OrigDataType: ptr32
T_72: (in out a7_57 : ptr32)
  Class: Eq_6
  DataType: ptr32
  OrigDataType: ptr32
T_73: (in deregister_tm_clones(a6_40, out d1_54, out a6_56, out a7_57) : word32)
  Class: Eq_67
  DataType: word32
  OrigDataType: word32
T_74: (in 00000000 : ptr32)
  Class: Eq_74
  DataType: ptr32
  OrigDataType: ptr32
T_75: (in 0x00000000 : word32)
  Class: Eq_74
  DataType: ptr32
  OrigDataType: word32
T_76: (in 0x00000000 == 0x00000000 : bool)
  Class: Eq_76
  DataType: bool
  OrigDataType: bool
T_77: (in d0_31 : uint32)
  Class: Eq_55
  DataType: uint32
  OrigDataType: uint32
T_78: (in 0x00000001 : word32)
  Class: Eq_78
  DataType: up32
  OrigDataType: up32
T_79: (in d0_21 + 0x00000001 : word32)
  Class: Eq_55
  DataType: uint32
  OrigDataType: up32
T_80: (in 80002726 : ptr32)
  Class: Eq_80
  DataType: (ptr32 uint32)
  OrigDataType: (ptr32 (struct (0 T_81 t0000)))
T_81: (in Mem34[0x80002726:word32] : word32)
  Class: Eq_55
  DataType: uint32
  OrigDataType: word32
T_82: (in a0_37 : (ptr32 code))
  Class: Eq_82
  DataType: (ptr32 code)
  OrigDataType: (ptr32 code)
T_83: (in 4 : int32)
  Class: Eq_83
  DataType: int32
  OrigDataType: int32
T_84: (in d0_31 * 4 : word32)
  Class: Eq_84
  DataType: ui32
  OrigDataType: ui32
T_85: (in a2_20[d0_31 * 4] : word32)
  Class: Eq_82
  DataType: (ptr32 code)
  OrigDataType: word32
T_86: (in 80002726 : ptr32)
  Class: Eq_86
  DataType: (ptr32 uint32)
  OrigDataType: (ptr32 (struct (0 T_87 t0000)))
T_87: (in Mem34[0x80002726:word32] : word32)
  Class: Eq_55
  DataType: uint32
  OrigDataType: word32
T_88: (in d2_25 - d0_21 : word32)
  Class: Eq_88
  DataType: up32
  OrigDataType: up32
T_89: (in 0x00000000 : word32)
  Class: Eq_88
  DataType: up32
  OrigDataType: up32
T_90: (in d2_25 - d0_21 > 0x00000000 : bool)
  Class: Eq_90
  DataType: bool
  OrigDataType: bool
T_91: (in 0x01 : byte)
  Class: Eq_52
  DataType: byte
  OrigDataType: byte
T_92: (in 80002724 : ptr32)
  Class: Eq_92
  DataType: (ptr32 byte)
  OrigDataType: (ptr32 (struct (0 T_93 t0000)))
T_93: (in Mem82[0x80002724:byte] : byte)
  Class: Eq_52
  DataType: byte
  OrigDataType: byte
T_94: (in 8000065C : ptr32)
  Class: Eq_94
  DataType: ptr32
  OrigDataType: ptr32
T_95: (in 0x00000004 : word32)
  Class: Eq_95
  DataType: ui32
  OrigDataType: ui32
T_96: (in a7_57 - 0x00000004 : word32)
  Class: Eq_96
  DataType: (ptr32 ptr32)
  OrigDataType: (ptr32 (struct (0 T_99 t0000)))
T_97: (in 0x00000000 : word32)
  Class: Eq_97
  DataType: word32
  OrigDataType: word32
T_98: (in a7_57 - 0x00000004 + 0x00000000 : word32)
  Class: Eq_98
  DataType: word32
  OrigDataType: word32
T_99: (in Mem69[a7_57 - 0x00000004 + 0x00000000:word32] : word32)
  Class: Eq_94
  DataType: ptr32
  OrigDataType: word32
T_100: (in 00000000 : ptr32)
  Class: Eq_100
  DataType: (ptr32 code)
  OrigDataType: (ptr32 code)
T_101: (in d0 : word32)
  Class: Eq_101
  DataType: word32
  OrigDataType: word32
T_102: (in a1 : word32)
  Class: Eq_102
  DataType: word32
  OrigDataType: word32
T_103: (in a6 : word32)
  Class: Eq_103
  DataType: word32
  OrigDataType: word32
T_104: (in a6_18 : (ptr32 word32))
  Class: Eq_104
  DataType: (ptr32 word32)
  OrigDataType: (ptr32 (struct (0 T_131 t0000)))
T_105: (in fp : ptr32)
  Class: Eq_105
  DataType: ptr32
  OrigDataType: ptr32
T_106: (in 0x00000004 : word32)
  Class: Eq_106
  DataType: ui32
  OrigDataType: ui32
T_107: (in fp - 0x00000004 : word32)
  Class: Eq_104
  DataType: (ptr32 word32)
  OrigDataType: ptr32
T_108: (in a7_25 : ptr32)
  Class: Eq_108
  DataType: ptr32
  OrigDataType: ptr32
T_109: (in fp - 0x00000004 : word32)
  Class: Eq_108
  DataType: ptr32
  OrigDataType: ptr32
T_110: (in 00000000 : ptr32)
  Class: Eq_110
  DataType: ptr32
  OrigDataType: ptr32
T_111: (in 0x00000000 : word32)
  Class: Eq_110
  DataType: ptr32
  OrigDataType: word32
T_112: (in 0x00000000 == 0x00000000 : bool)
  Class: Eq_112
  DataType: bool
  OrigDataType: bool
T_113: (in 8000271C : ptr32)
  Class: Eq_113
  DataType: (ptr32 word32)
  OrigDataType: (ptr32 (struct (0 T_114 t0000)))
T_114: (in Mem27[0x8000271C:word32] : word32)
  Class: Eq_114
  DataType: word32
  OrigDataType: word32
T_115: (in 0x00000000 : word32)
  Class: Eq_114
  DataType: word32
  OrigDataType: word32
T_116: (in globals->dw8000271C != 0x00000000 : bool)
  Class: Eq_116
  DataType: bool
  OrigDataType: bool
T_117: (in a7_17 : word32)
  Class: Eq_117
  DataType: word32
  OrigDataType: word32
T_118: (in 00000000 : ptr32)
  Class: Eq_118
  DataType: (ptr32 code)
  OrigDataType: (ptr32 code)
T_119: (in 8000272A : ptr32)
  Class: Eq_119
  DataType: ptr32
  OrigDataType: ptr32
T_120: (in dwLoc08 : word32)
  Class: Eq_119
  DataType: ptr32
  OrigDataType: ptr32
T_121: (in 8000065C : ptr32)
  Class: Eq_121
  DataType: ptr32
  OrigDataType: ptr32
T_122: (in dwLoc0C : word32)
  Class: Eq_121
  DataType: ptr32
  OrigDataType: ptr32
T_123: (in 8 : int32)
  Class: Eq_123
  DataType: int32
  OrigDataType: int32
T_124: (in a7_17 + 8 : word32)
  Class: Eq_108
  DataType: ptr32
  OrigDataType: word32
T_125: (in 00000000 : ptr32)
  Class: Eq_125
  DataType: ptr32
  OrigDataType: ptr32
T_126: (in 0x00000000 : word32)
  Class: Eq_125
  DataType: ptr32
  OrigDataType: word32
T_127: (in 0x00000000 == 0x00000000 : bool)
  Class: Eq_127
  DataType: bool
  OrigDataType: bool
T_128: (in a6_65 : word32)
  Class: Eq_26
  DataType: word32
  OrigDataType: word32
T_129: (in 0x00000000 : word32)
  Class: Eq_129
  DataType: word32
  OrigDataType: word32
T_130: (in a6_18 + 0x00000000 : word32)
  Class: Eq_130
  DataType: ptr32
  OrigDataType: ptr32
T_131: (in Mem27[a6_18 + 0x00000000:word32] : word32)
  Class: Eq_26
  DataType: word32
  OrigDataType: word32
T_132: (in a7_38 : (ptr32 ptr32))
  Class: Eq_132
  DataType: (ptr32 ptr32)
  OrigDataType: (ptr32 (struct (0 T_138 t0000)))
T_133: (in 4 : int32)
  Class: Eq_133
  DataType: int32
  OrigDataType: int32
T_134: (in a7_25 - 4 : word32)
  Class: Eq_132
  DataType: (ptr32 ptr32)
  OrigDataType: ptr32
T_135: (in 8000271C : ptr32)
  Class: Eq_135
  DataType: ptr32
  OrigDataType: ptr32
T_136: (in 0x00000000 : word32)
  Class: Eq_136
  DataType: word32
  OrigDataType: word32
T_137: (in a7_38 + 0x00000000 : word32)
  Class: Eq_137
  DataType: ptr32
  OrigDataType: ptr32
T_138: (in Mem40[a7_38 + 0x00000000:word32] : word32)
  Class: Eq_135
  DataType: ptr32
  OrigDataType: word32
T_139: (in a6_44 : (ptr32 word32))
  Class: Eq_139
  DataType: (ptr32 word32)
  OrigDataType: (ptr32 (struct (0 T_144 t0000)))
T_140: (in 00000000 : ptr32)
  Class: Eq_140
  DataType: (ptr32 code)
  OrigDataType: (ptr32 code)
T_141: (in a6_51 : word32)
  Class: Eq_26
  DataType: word32
  OrigDataType: word32
T_142: (in 0x00000000 : word32)
  Class: Eq_142
  DataType: word32
  OrigDataType: word32
T_143: (in a6_44 + 0x00000000 : word32)
  Class: Eq_143
  DataType: word32
  OrigDataType: word32
T_144: (in Mem40[a6_44 + 0x00000000:word32] : word32)
  Class: Eq_26
  DataType: word32
  OrigDataType: word32
T_145: (in register_tm_clones : ptr32)
  Class: Eq_145
  DataType: (ptr32 Eq_145)
  OrigDataType: (ptr32 (fn T_147 (T_128)))
T_146: (in signature of register_tm_clones : void)
  Class: Eq_145
  DataType: (ptr32 Eq_145)
  OrigDataType: 
T_147: (in register_tm_clones(a6_65) : void)
  Class: Eq_147
  DataType: void
  OrigDataType: void
T_148: (in register_tm_clones : ptr32)
  Class: Eq_145
  DataType: (ptr32 Eq_145)
  OrigDataType: (ptr32 (fn T_149 (T_141)))
T_149: (in register_tm_clones(a6_51) : void)
  Class: Eq_147
  DataType: void
  OrigDataType: void
T_150: (in rArg04 : real64)
  Class: Eq_150
  DataType: real64
  OrigDataType: real64
T_151: (in dwArg04 : int32)
  Class: Eq_151
  DataType: int32
  OrigDataType: int32
T_152: (in dwLoc08_35 : int32)
  Class: Eq_152
  DataType: int32
  OrigDataType: int32
T_153: (in 2 : int32)
  Class: Eq_152
  DataType: int32
  OrigDataType: int32
T_154: (in 0x00000001 : word32)
  Class: Eq_154
  DataType: word32
  OrigDataType: word32
T_155: (in dwLoc08_35 + 0x00000001 : word32)
  Class: Eq_152
  DataType: int32
  OrigDataType: int32
T_156: (in dwLoc08_35 - dwArg04 : word32)
  Class: Eq_156
  DataType: int32
  OrigDataType: int32
T_157: (in 0x00000000 : word32)
  Class: Eq_156
  DataType: int32
  OrigDataType: int32
T_158: (in dwLoc08_35 - dwArg04 > 0x00000000 : bool)
  Class: Eq_158
  DataType: bool
  OrigDataType: bool
T_159: (in rArg04 : real64)
  Class: Eq_159
  DataType: real64
  OrigDataType: real64
T_160: (in dwArg0C : int32)
  Class: Eq_151
  DataType: int32
  OrigDataType: int32
T_161: (in dwLoc08_49 : int32)
  Class: Eq_161
  DataType: int32
  OrigDataType: int32
T_162: (in 0x00000000 : word32)
  Class: Eq_161
  DataType: int32
  OrigDataType: word32
T_163: (in 0x00000001 : word32)
  Class: Eq_163
  DataType: word32
  OrigDataType: word32
T_164: (in dwLoc08_49 + 0x00000001 : word32)
  Class: Eq_161
  DataType: int32
  OrigDataType: word32
T_165: (in dwLoc08_49 - dwArg0C : word32)
  Class: Eq_165
  DataType: int32
  OrigDataType: int32
T_166: (in 0x00000000 : word32)
  Class: Eq_165
  DataType: int32
  OrigDataType: int32
T_167: (in dwLoc08_49 - dwArg0C >= 0x00000000 : bool)
  Class: Eq_167
  DataType: bool
  OrigDataType: bool
T_168: (in rArg04 : real64)
  Class: Eq_168
  DataType: real64
  OrigDataType: real64
T_169: (in dwArg0C : int32)
  Class: Eq_169
  DataType: int32
  OrigDataType: int32
T_170: (in dwArg04_123 : word32)
  Class: Eq_170
  DataType: word32
  OrigDataType: word32
T_171: (in SLICE(rArg04, word32, 0) : word32)
  Class: Eq_170
  DataType: word32
  OrigDataType: word32
T_172: (in dwArg08_125 : word32)
  Class: Eq_172
  DataType: word32
  OrigDataType: word32
T_173: (in SLICE(rArg04, word32, 32) : word32)
  Class: Eq_172
  DataType: word32
  OrigDataType: word32
T_174: (in dwLoc08_127 : int32)
  Class: Eq_151
  DataType: int32
  OrigDataType: int32
T_175: (in 3 : int32)
  Class: Eq_151
  DataType: int32
  OrigDataType: int32
T_176: (in dwLoc08_130 : int32)
  Class: Eq_151
  DataType: int32
  OrigDataType: int32
T_177: (in 5 : int32)
  Class: Eq_151
  DataType: int32
  OrigDataType: int32
T_178: (in pow_int : ptr32)
  Class: Eq_178
  DataType: (ptr32 Eq_178)
  OrigDataType: (ptr32 (fn T_181 (T_180, T_174)))
T_179: (in signature of pow_int : void)
  Class: Eq_178
  DataType: (ptr32 Eq_178)
  OrigDataType: 
T_180: (in SEQ(dwArg04_123, dwArg08_125) : real64)
  Class: Eq_159
  DataType: real64
  OrigDataType: real64
T_181: (in pow_int(SEQ(dwArg04_123, dwArg08_125), dwLoc08_127) : void)
  Class: Eq_181
  DataType: void
  OrigDataType: void
T_182: (in factorial : ptr32)
  Class: Eq_182
  DataType: (ptr32 Eq_182)
  OrigDataType: (ptr32 (fn T_184 (T_174)))
T_183: (in signature of factorial : void)
  Class: Eq_182
  DataType: (ptr32 Eq_182)
  OrigDataType: 
T_184: (in factorial(dwLoc08_127) : void)
  Class: Eq_184
  DataType: void
  OrigDataType: void
T_185: (in 0x00000004 : word32)
  Class: Eq_185
  DataType: word32
  OrigDataType: word32
T_186: (in dwLoc08_127 + 0x00000004 : word32)
  Class: Eq_151
  DataType: int32
  OrigDataType: int32
T_187: (in dwLoc08_127 - dwArg0C : word32)
  Class: Eq_187
  DataType: int32
  OrigDataType: int32
T_188: (in 0x00000000 : word32)
  Class: Eq_187
  DataType: int32
  OrigDataType: int32
T_189: (in dwLoc08_127 - dwArg0C > 0x00000000 : bool)
  Class: Eq_189
  DataType: bool
  OrigDataType: bool
T_190: (in pow_int : ptr32)
  Class: Eq_178
  DataType: (ptr32 Eq_178)
  OrigDataType: (ptr32 (fn T_192 (T_191, T_176)))
T_191: (in SEQ(dwArg04_123, dwArg08_125) : real64)
  Class: Eq_159
  DataType: real64
  OrigDataType: real64
T_192: (in pow_int(SEQ(dwArg04_123, dwArg08_125), dwLoc08_130) : void)
  Class: Eq_181
  DataType: void
  OrigDataType: void
T_193: (in factorial : ptr32)
  Class: Eq_182
  DataType: (ptr32 Eq_182)
  OrigDataType: (ptr32 (fn T_194 (T_176)))
T_194: (in factorial(dwLoc08_130) : void)
  Class: Eq_184
  DataType: void
  OrigDataType: void
T_195: (in 0x00000004 : word32)
  Class: Eq_195
  DataType: word32
  OrigDataType: word32
T_196: (in dwLoc08_130 + 0x00000004 : word32)
  Class: Eq_151
  DataType: int32
  OrigDataType: int32
T_197: (in dwLoc08_130 - dwArg0C : word32)
  Class: Eq_197
  DataType: int32
  OrigDataType: int32
T_198: (in 0x00000000 : word32)
  Class: Eq_197
  DataType: int32
  OrigDataType: int32
T_199: (in dwLoc08_130 - dwArg0C > 0x00000000 : bool)
  Class: Eq_199
  DataType: bool
  OrigDataType: bool
T_200: (in sine_taylor : ptr32)
  Class: Eq_200
  DataType: (ptr32 Eq_200)
  OrigDataType: (ptr32 (fn T_203 (T_202)))
T_201: (in signature of sine_taylor : void)
  Class: Eq_200
  DataType: (ptr32 Eq_200)
  OrigDataType: 
T_202: (in 4.61425307021499e+18 : real64)
  Class: Eq_150
  DataType: real64
  OrigDataType: real64
T_203: (in sine_taylor(4.61425307021499e+18) : void)
  Class: Eq_203
  DataType: void
  OrigDataType: void
T_204: (in _sin : ptr32)
  Class: Eq_204
  DataType: (ptr32 Eq_204)
  OrigDataType: (ptr32 (fn T_214 (T_209, T_210, T_213)))
T_205: (in signature of _sin : void)
  Class: Eq_204
  DataType: (ptr32 Eq_204)
  OrigDataType: 
T_206: (in rArg04 : real64)
  Class: Eq_206
  DataType: real64
  OrigDataType: real64
T_207: (in rArg0C : real64)
  Class: Eq_207
  DataType: real64
  OrigDataType: real64
T_208: (in tArg14 : Eq_208)
  Class: Eq_208
  DataType: Eq_208
  OrigDataType: (union ((ptr32 (struct (0 T_229 t0000))) u1) ((ref int32) u0))
T_209: (in 4.61425307021499e+18 : real64)
  Class: Eq_206
  DataType: real64
  OrigDataType: real64
T_210: (in 4.56906395155395e+18 : real64)
  Class: Eq_207
  DataType: real64
  OrigDataType: real64
T_211: (in fp : ptr32)
  Class: Eq_211
  DataType: ptr32
  OrigDataType: ptr32
T_212: (in 0x00000008 : word32)
  Class: Eq_212
  DataType: ui32
  OrigDataType: ui32
T_213: (in fp - 0x00000008 : word32)
  Class: Eq_208
  DataType: Eq_208
  OrigDataType: (union (ptr32 u0) ((ref int32) u1))
T_214: (in _sin(4.61425307021499e+18, 4.56906395155395e+18, fp - 0x00000008) : void)
  Class: Eq_214
  DataType: void
  OrigDataType: void
<<<<<<< HEAD
T_215: (in dwArg04_110 : word32)
=======
T_214: (in rLoc0C_23 : real64)
  Class: Eq_214
  DataType: real64
  OrigDataType: real64
T_215: (in rLoc0C : real64)
>>>>>>> 68966fdb
  Class: Eq_215
  DataType: word32
  OrigDataType: word32
<<<<<<< HEAD
T_216: (in SLICE(rArg04, word32, 0) : word32)
  Class: Eq_215
  DataType: word32
  OrigDataType: word32
T_217: (in dwArg08_112 : word32)
  Class: Eq_217
  DataType: word32
  OrigDataType: word32
T_218: (in SLICE(rArg04, word32, 32) : word32)
  Class: Eq_217
  DataType: word32
  OrigDataType: word32
T_219: (in v9_14 : Eq_219)
=======
T_217: (in DPB(rLoc0C, SLICE(rArg04, word32, 32), 32) : real64)
  Class: Eq_214
  DataType: real64
  OrigDataType: real64
T_218: (in v9_26 : real64)
  Class: Eq_218
  DataType: real64
  OrigDataType: real64
T_219: (in (real80) rLoc0C_23 : real80)
>>>>>>> 68966fdb
  Class: Eq_219
  DataType: Eq_219
  OrigDataType: (union (real64 u0) (real96 u1))
T_220: (in SEQ(dwArg04_110, dwArg08_112) : real64)
  Class: Eq_220
<<<<<<< HEAD
=======
  DataType: real80
  OrigDataType: real80
T_221: (in (real64) ((real80) rLoc0C_23 * rLoc0C_23) : real64)
  Class: Eq_218
>>>>>>> 68966fdb
  DataType: real64
  OrigDataType: real64
T_221: (in (real96) SEQ(dwArg04_110, dwArg08_112) : real96)
  Class: Eq_221
  DataType: real96
  OrigDataType: real96
T_222: (in SEQ(dwArg04_110, dwArg08_112) : real64)
  Class: Eq_222
  DataType: Eq_222
  OrigDataType: (union (real64 u0) (real96 u1))
T_223: (in (real96) SEQ(dwArg04_110, dwArg08_112) * SEQ(dwArg04_110, dwArg08_112) : real96)
  Class: Eq_223
  DataType: real96
  OrigDataType: real96
T_224: (in (real64) ((real96) SEQ(dwArg04_110, dwArg08_112) * SEQ(dwArg04_110, dwArg08_112)) : real64)
  Class: Eq_219
  DataType: Eq_219
  OrigDataType: real64
T_225: (in dwLoc20_121 : word32)
  Class: Eq_225
  DataType: word32
  OrigDataType: word32
T_226: (in 0x00000002 : word32)
  Class: Eq_225
  DataType: word32
  OrigDataType: word32
T_227: (in 0x00000000 : word32)
  Class: Eq_227
  DataType: word32
  OrigDataType: word32
T_228: (in tArg14 + 0x00000000 : word32)
  Class: Eq_228
  DataType: Eq_228
  OrigDataType: (ref int32)
T_229: (in Mem98[tArg14 + 0x00000000:word32] : word32)
  Class: Eq_229
  DataType: word32
  OrigDataType: word32
T_230: (in 0x00000001 : word32)
  Class: Eq_230
  DataType: word32
  OrigDataType: word32
T_231: (in Mem98[tArg14 + 0x00000000:word32] + 0x00000001 : word32)
  Class: Eq_229
  DataType: word32
  OrigDataType: word32
T_232: (in 0x00000000 : word32)
  Class: Eq_232
  DataType: word32
  OrigDataType: word32
T_233: (in tArg14 + 0x00000000 : word32)
  Class: Eq_233
  DataType: Eq_233
  OrigDataType: (union ((ptr32 word32) u1) ((ref int32) u0))
T_234: (in Mem106[tArg14 + 0x00000000:word32] : word32)
  Class: Eq_229
  DataType: Eq_208
  OrigDataType: word32
T_235: (in v23_57 : word32)
  Class: Eq_235
  DataType: word32
  OrigDataType: word32
T_236: (in 0x00000000 : word32)
  Class: Eq_236
  DataType: word32
  OrigDataType: word32
T_237: (in dwLoc20_121 + 0x00000000 : word32)
  Class: Eq_235
  DataType: word32
  OrigDataType: word32
T_238: (in rLoc0C_122 : real64)
  Class: Eq_238
  DataType: real64
  OrigDataType: real64
T_239: (in (real96) rLoc0C_122 : real96)
  Class: Eq_239
<<<<<<< HEAD
  DataType: real96
  OrigDataType: real96
T_240: (in (real96) rLoc0C_122 * v9_14 : real96)
  Class: Eq_240
  DataType: real96
  OrigDataType: real96
T_241: (in (real64) ((real96) rLoc0C_122 * v9_14) : real64)
=======
  DataType: real80
  OrigDataType: real80
T_240: (in (real64) ((real80) (real64) ((real80) rLoc0C_23 * v9_26) * v9_26) : real64)
  Class: Eq_214
  DataType: real64
  OrigDataType: real64
T_241: (in 0x00000003 : word32)
>>>>>>> 68966fdb
  Class: Eq_241
  DataType: real64
  OrigDataType: real64
T_242: (in (real96) (real64) ((real96) rLoc0C_122 * v9_14) : real96)
  Class: Eq_242
  DataType: real96
  OrigDataType: real96
T_243: (in (real96) (real64) ((real96) rLoc0C_122 * v9_14) * v9_14 : real96)
  Class: Eq_243
<<<<<<< HEAD
  DataType: real96
  OrigDataType: real96
T_244: (in (real64) ((real96) (real64) ((real96) rLoc0C_122 * v9_14) * v9_14) : real64)
  Class: Eq_238
=======
>>>>>>> 68966fdb
  DataType: real64
  OrigDataType: real64
T_245: (in 0x00000003 : word32)
  Class: Eq_245
  DataType: word32
  OrigDataType: word32
T_246: (in v23_57 + 0x00000003 : word32)
  Class: Eq_225
  DataType: word32
  OrigDataType: word32
T_247: (in rLoc14_123 : Eq_247)
  Class: Eq_247
  DataType: Eq_247
  OrigDataType: real64
T_248: (in (real96) rLoc14_123 : real96)
  Class: Eq_248
  DataType: real96
  OrigDataType: real96
T_249: (in (real96) v23_57 : real96)
  Class: Eq_249
  DataType: real96
  OrigDataType: real96
T_250: (in (real80) (real96) v23_57 : real80)
  Class: Eq_250
  DataType: Eq_250
  OrigDataType: (union (real80 u0) (real96 u1))
T_251: (in (real96) rLoc14_123 * (real80) ((real96) v23_57) : real96)
  Class: Eq_251
  DataType: real96
  OrigDataType: real96
T_252: (in (real64) ((real96) rLoc14_123 * (real80) ((real96) v23_57)) : real64)
  Class: Eq_252
  DataType: real64
  OrigDataType: real64
T_253: (in (real96) (real64) ((real96) rLoc14_123 * (real80) ((real96) v23_57)) : real96)
  Class: Eq_253
  DataType: real96
  OrigDataType: real96
T_254: (in 0x00000001 : word32)
  Class: Eq_254
  DataType: word32
  OrigDataType: word32
T_255: (in v23_57 + 0x00000001 : word32)
  Class: Eq_255
  DataType: word32
  OrigDataType: word32
T_256: (in (real96) (v23_57 + 0x00000001) : real96)
  Class: Eq_256
  DataType: real96
  OrigDataType: real96
T_257: (in (real80) (real96) (v23_57 + 0x00000001) : real80)
  Class: Eq_257
  DataType: Eq_257
  OrigDataType: (union (real80 u0) (real96 u1))
T_258: (in (real96) (real64) ((real96) rLoc14_123 * (real80) ((real96) v23_57)) * (real80) ((real96) (v23_57 + 0x00000001)) : real96)
  Class: Eq_258
  DataType: real96
  OrigDataType: real96
T_259: (in (real64) ((real96) (real64) ((real96) rLoc14_123 * (real80) ((real96) v23_57)) * (real80) ((real96) (v23_57 + 0x00000001))) : real64)
  Class: Eq_259
  DataType: real64
  OrigDataType: real64
T_260: (in (real96) (real64) ((real96) (real64) ((real96) rLoc14_123 * (real80) ((real96) v23_57)) * (real80) ((real96) (v23_57 + 0x00000001))) : real96)
  Class: Eq_260
  DataType: real96
  OrigDataType: real96
T_261: (in 0x00000002 : word32)
  Class: Eq_261
  DataType: word32
  OrigDataType: word32
T_262: (in v23_57 + 0x00000002 : word32)
  Class: Eq_262
  DataType: word32
  OrigDataType: word32
T_263: (in (real96) (v23_57 + 0x00000002) : real96)
  Class: Eq_263
<<<<<<< HEAD
  DataType: real96
  OrigDataType: real96
T_264: (in (real80) (real96) (v23_57 + 0x00000002) : real80)
  Class: Eq_264
  DataType: Eq_264
  OrigDataType: (union (real80 u0) (real96 u1))
T_265: (in (real96) (real64) ((real96) (real64) ((real96) rLoc14_123 * (real80) ((real96) v23_57)) * (real80) ((real96) (v23_57 + 0x00000001))) * (real80) ((real96) (v23_57 + 0x00000002)) : real96)
=======
  DataType: real80
  OrigDataType: real80
T_264: (in (real64) ((real80) (real64) ((real80) (real64) ((real80) (real64) ((real80) rLoc14 * (real80) v23_65) * (real80) (v23_65 + 0x00000001)) * (real80) (v23_65 + 0x00000002)) * (real80) (v23_65 + 0x00000003)) : real64)
  Class: Eq_243
  DataType: real64
  OrigDataType: real64
T_265: (in (real80) rLoc0C_23 : real80)
>>>>>>> 68966fdb
  Class: Eq_265
  DataType: real96
  OrigDataType: real96
T_266: (in (real64) ((real96) (real64) ((real96) (real64) ((real96) rLoc14_123 * (real80) ((real96) v23_57)) * (real80) ((real96) (v23_57 + 0x00000001))) * (real80) ((real96) (v23_57 + 0x00000002))) : real64)
  Class: Eq_266
  DataType: real64
  OrigDataType: real64
T_267: (in (real96) (real64) ((real96) (real64) ((real96) (real64) ((real96) rLoc14_123 * (real80) ((real96) v23_57)) * (real80) ((real96) (v23_57 + 0x00000001))) * (real80) ((real96) (v23_57 + 0x00000002))) : real96)
  Class: Eq_267
  DataType: real96
  OrigDataType: real96
T_268: (in v23_57 + 0x00000003 : word32)
  Class: Eq_268
  DataType: word32
  OrigDataType: word32
T_269: (in (real96) (v23_57 + 0x00000003) : real96)
  Class: Eq_269
  DataType: real96
  OrigDataType: real96
T_270: (in (real80) (real96) (v23_57 + 0x00000003) : real80)
  Class: Eq_270
  DataType: Eq_270
  OrigDataType: (union (real80 u0) (real96 u1))
T_271: (in (real96) (real64) ((real96) (real64) ((real96) (real64) ((real96) rLoc14_123 * (real80) ((real96) v23_57)) * (real80) ((real96) (v23_57 + 0x00000001))) * (real80) ((real96) (v23_57 + 0x00000002))) * (real80) ((real96) (v23_57 + 0x00000003)) : real96)
  Class: Eq_271
  DataType: real96
  OrigDataType: real96
T_272: (in (real64) ((real96) (real64) ((real96) (real64) ((real96) (real64) ((real96) rLoc14_123 * (real80) ((real96) v23_57)) * (real80) ((real96) (v23_57 + 0x00000001))) * (real80) ((real96) (v23_57 + 0x00000002))) * (real80) ((real96) (v23_57 + 0x00000003))) : real64)
  Class: Eq_247
  DataType: Eq_247
  OrigDataType: real64
T_273: (in SEQ(dwArg04_110, dwArg08_112) : real64)
  Class: Eq_238
  DataType: real64
  OrigDataType: real64
T_274: (in 0x3FF0000000000000 : word64)
  Class: Eq_247
  DataType: real64
  OrigDataType: word64
T_275: (in (real96) rLoc0C_122 : real96)
  Class: Eq_275
  DataType: real96
  OrigDataType: real96
T_276: (in (real96) rLoc0C_122 / rLoc14_123 : real96)
  Class: Eq_276
  DataType: real96
  OrigDataType: real96
T_277: (in (real64) ((real96) rLoc0C_122 / rLoc14_123) : real64)
  Class: Eq_207
  DataType: real64
  OrigDataType: real64
T_278: (in (real64) ((real96) rLoc0C_122 / rLoc14_123) < rArg0C : bool)
  Class: Eq_278
  DataType: bool
  OrigDataType: bool
T_279: (in a2 : word32)
  Class: Eq_279
  DataType: word32
  OrigDataType: word32
T_280: (in a6 : word32)
  Class: Eq_280
  DataType: word32
  OrigDataType: word32
T_281: (in a0_12 : (ptr32 code))
  Class: Eq_281
  DataType: (ptr32 code)
  OrigDataType: (ptr32 code)
T_282: (in 8000270C : ptr32)
  Class: Eq_282
  DataType: (ptr32 (ptr32 code))
  OrigDataType: (ptr32 (struct (0 T_283 t0000)))
T_283: (in Mem11[0x8000270C:word32] : word32)
  Class: Eq_281
  DataType: (ptr32 code)
  OrigDataType: word32
T_284: (in a6_21 : ptr32)
  Class: Eq_284
  DataType: ptr32
  OrigDataType: ptr32
T_285: (in fp : ptr32)
  Class: Eq_285
  DataType: ptr32
  OrigDataType: ptr32
T_286: (in 0x00000004 : word32)
  Class: Eq_286
  DataType: ui32
  OrigDataType: ui32
T_287: (in fp - 0x00000004 : word32)
  Class: Eq_284
  DataType: ptr32
  OrigDataType: ptr32
T_288: (in a7_19 : ptr32)
  Class: Eq_288
  DataType: ptr32
  OrigDataType: ptr32
T_289: (in 0x00000008 : word32)
  Class: Eq_289
  DataType: ui32
  OrigDataType: ui32
T_290: (in fp - 0x00000008 : word32)
  Class: Eq_288
  DataType: ptr32
  OrigDataType: ptr32
T_291: (in a2_13 : ptr32)
  Class: Eq_291
  DataType: ptr32
  OrigDataType: ptr32
T_292: (in 8000270C : ptr32)
  Class: Eq_291
  DataType: ptr32
  OrigDataType: ptr32
T_293: (in -1 : int32)
  Class: Eq_281
  DataType: (ptr32 code)
  OrigDataType: int32
T_294: (in a0_12 == (<anonymous> *) -1 : bool)
  Class: Eq_294
  DataType: bool
  OrigDataType: bool
T_295: (in a2_24 : ptr32)
  Class: Eq_295
  DataType: ptr32
  OrigDataType: ptr32
T_296: (in 4 : int32)
  Class: Eq_296
  DataType: int32
  OrigDataType: int32
T_297: (in a2_24 - 4 : word32)
  Class: Eq_297
  DataType: (ptr32 (ptr32 code))
  OrigDataType: (ptr32 (struct (0 T_300 t0000)))
T_298: (in 0x00000000 : word32)
  Class: Eq_298
  DataType: word32
  OrigDataType: word32
T_299: (in a2_24 - 4 + 0x00000000 : word32)
  Class: Eq_299
  DataType: word32
  OrigDataType: word32
T_300: (in Mem11[a2_24 - 4 + 0x00000000:word32] : word32)
  Class: Eq_281
  DataType: (ptr32 code)
  OrigDataType: word32
T_301: (in a2_24 - 4 : word32)
  Class: Eq_291
  DataType: ptr32
  OrigDataType: ptr32
T_302: (in -1 : int32)
  Class: Eq_281
  DataType: (ptr32 code)
  OrigDataType: int32
T_303: (in a0_12 != (<anonymous> *) -1 : bool)
  Class: Eq_303
  DataType: bool
  OrigDataType: bool
T_304:
  Class: Eq_304
  DataType: (ptr32 code)
  OrigDataType: (struct 0004 (0 T_85 t0000))
*/
typedef struct Globals {
	<anonymous> * ptr8000270C;	// 8000270C
	<anonymous> * a80002714[];	// 80002714
	word32 dw8000271C;	// 8000271C
	byte b80002724;	// 80002724
	uint32 dw80002726;	// 80002726
	<anonymous> tFFFFFFFF;	// FFFFFFFF
} Eq_1;

typedef union Eq_4 {
	int32 u0;
	ptr32 u1;
} Eq_4;

typedef word32 (Eq_68)(ptr32, Eq_4, ptr32, ptr32);

typedef void (Eq_145)(word32);

typedef void (Eq_178)(real64, int32);

typedef void (Eq_182)(int32);

typedef void (Eq_200)(real64);

typedef void (Eq_204)(real64, real64, Eq_208);

typedef union Eq_208 {
	word32 * u0;
	int32 & u1;
} Eq_208;

<<<<<<< HEAD
typedef union Eq_219 {
	real64 u0;
	real96 u1;
} Eq_219;

typedef union Eq_222 {
	real64 u0;
	real96 u1;
} Eq_222;

typedef int32 & Eq_228;
=======
typedef int32 & Eq_225;
>>>>>>> 68966fdb

typedef union Eq_233 {
	word32 * u0;
<<<<<<< HEAD
	int32 & u1;
} Eq_233;

typedef union Eq_247 {
	real64 u0;
	real96 u1;
} Eq_247;

typedef union Eq_250 {
	real80 u0;
	real96 u1;
} Eq_250;

typedef union Eq_257 {
	real80 u0;
	real96 u1;
} Eq_257;

typedef union Eq_264 {
	real80 u0;
	real96 u1;
} Eq_264;

typedef union Eq_270 {
	real80 u0;
	real96 u1;
} Eq_270;
=======
	<anonymous> u1;
} Eq_230;
>>>>>>> 68966fdb
<|MERGE_RESOLUTION|>--- conflicted
+++ resolved
@@ -6,7 +6,6 @@
 // Equivalence classes ////////////
 Eq_1: (struct "Globals" (8000270C (ptr32 code) ptr8000270C) (80002714 (arr (ptr32 code)) a80002714) (8000271C word32 dw8000271C) (80002724 byte b80002724) (80002726 uint32 dw80002726) (FFFFFFFF code tFFFFFFFF))
 	globals_t (in globals : (ptr32 (struct "Globals")))
-<<<<<<< HEAD
 Eq_4: (union "Eq_4" (int32 u0) (ptr32 u1))
 	T_4 (in d1Out : Eq_4)
 	T_13 (in d1_11 : Eq_4)
@@ -36,57 +35,10 @@
 Eq_208: (union "Eq_208" ((ptr32 word32) u0) ((ref int32) u1))
 	T_208 (in tArg14 : Eq_208)
 	T_213 (in fp - 0x00000008 : word32)
-Eq_219: (union "Eq_219" (real64 u0) (real96 u1))
-	T_219 (in v9_14 : Eq_219)
-	T_224 (in (real64) ((real96) SEQ(dwArg04_110, dwArg08_112) * SEQ(dwArg04_110, dwArg08_112)) : real64)
-Eq_222: (union "Eq_222" (real64 u0) (real96 u1))
-	T_222 (in SEQ(dwArg04_110, dwArg08_112) : real64)
 Eq_228: (ref int32)
 	T_228 (in tArg14 + 0x00000000 : word32)
 Eq_233: (union "Eq_233" ((ptr32 word32) u0) ((ref int32) u1))
 	T_233 (in tArg14 + 0x00000000 : word32)
-Eq_247: (union "Eq_247" (real64 u0) (real96 u1))
-	T_247 (in rLoc14_123 : Eq_247)
-	T_272 (in (real64) ((real96) (real64) ((real96) (real64) ((real96) (real64) ((real96) rLoc14_123 * (real80) ((real96) v23_57)) * (real80) ((real96) (v23_57 + 0x00000001))) * (real80) ((real96) (v23_57 + 0x00000002))) * (real80) ((real96) (v23_57 + 0x00000003))) : real64)
-	T_274 (in 0x3FF0000000000000 : word64)
-Eq_250: (union "Eq_250" (real80 u0) (real96 u1))
-	T_250 (in (real80) (real96) v23_57 : real80)
-Eq_257: (union "Eq_257" (real80 u0) (real96 u1))
-	T_257 (in (real80) (real96) (v23_57 + 0x00000001) : real80)
-Eq_264: (union "Eq_264" (real80 u0) (real96 u1))
-	T_264 (in (real80) (real96) (v23_57 + 0x00000002) : real80)
-Eq_270: (union "Eq_270" (real80 u0) (real96 u1))
-	T_270 (in (real80) (real96) (v23_57 + 0x00000003) : real80)
-=======
-Eq_53: (fn void ())
-	T_53 (in deregister_tm_clones : ptr32)
-	T_54 (in signature of deregister_tm_clones : void)
-Eq_139: (fn void ())
-	T_139 (in register_tm_clones : ptr32)
-	T_140 (in signature of register_tm_clones : void)
-	T_142 (in register_tm_clones : ptr32)
-Eq_172: (fn void (real64, int32))
-	T_172 (in pow_int : ptr32)
-	T_173 (in signature of pow_int : void)
-	T_184 (in pow_int : ptr32)
-Eq_175: (fn void (int32))
-	T_175 (in factorial : ptr32)
-	T_176 (in signature of factorial : void)
-	T_186 (in factorial : ptr32)
-Eq_193: (fn void (real64))
-	T_193 (in sine_taylor : ptr32)
-	T_194 (in signature of sine_taylor : void)
-Eq_199: (fn void (real64, real64, Eq_203))
-	T_199 (in _sin : ptr32)
-	T_200 (in signature of _sin : void)
-Eq_203: (union "Eq_203" ((ptr32 word32) u0) ((ref int32) u1))
-	T_203 (in tArg14 : Eq_203)
-	T_212 (in fp - 0x00000008 : word32)
-Eq_225: (ref int32)
-	T_225 (in tArg14 + 0x00000000 : word32)
-Eq_230: (union "Eq_230" ((ptr32 word32) u0) ((ref int32) u1))
-	T_230 (in tArg14 + 0x00000000 : word32)
->>>>>>> 68966fdb
 // Type Variables ////////////
 globals_t: (in globals : (ptr32 (struct "Globals")))
   Class: Eq_1
@@ -944,19 +896,10 @@
   Class: Eq_214
   DataType: void
   OrigDataType: void
-<<<<<<< HEAD
 T_215: (in dwArg04_110 : word32)
-=======
-T_214: (in rLoc0C_23 : real64)
-  Class: Eq_214
-  DataType: real64
-  OrigDataType: real64
-T_215: (in rLoc0C : real64)
->>>>>>> 68966fdb
   Class: Eq_215
   DataType: word32
   OrigDataType: word32
-<<<<<<< HEAD
 T_216: (in SLICE(rArg04, word32, 0) : word32)
   Class: Eq_215
   DataType: word32
@@ -969,30 +912,12 @@
   Class: Eq_217
   DataType: word32
   OrigDataType: word32
-T_219: (in v9_14 : Eq_219)
-=======
-T_217: (in DPB(rLoc0C, SLICE(rArg04, word32, 32), 32) : real64)
-  Class: Eq_214
-  DataType: real64
-  OrigDataType: real64
-T_218: (in v9_26 : real64)
-  Class: Eq_218
-  DataType: real64
-  OrigDataType: real64
-T_219: (in (real80) rLoc0C_23 : real80)
->>>>>>> 68966fdb
+T_219: (in v9_14 : real64)
   Class: Eq_219
-  DataType: Eq_219
-  OrigDataType: (union (real64 u0) (real96 u1))
+  DataType: real64
+  OrigDataType: real64
 T_220: (in SEQ(dwArg04_110, dwArg08_112) : real64)
   Class: Eq_220
-<<<<<<< HEAD
-=======
-  DataType: real80
-  OrigDataType: real80
-T_221: (in (real64) ((real80) rLoc0C_23 * rLoc0C_23) : real64)
-  Class: Eq_218
->>>>>>> 68966fdb
   DataType: real64
   OrigDataType: real64
 T_221: (in (real96) SEQ(dwArg04_110, dwArg08_112) : real96)
@@ -1001,15 +926,15 @@
   OrigDataType: real96
 T_222: (in SEQ(dwArg04_110, dwArg08_112) : real64)
   Class: Eq_222
-  DataType: Eq_222
-  OrigDataType: (union (real64 u0) (real96 u1))
+  DataType: real64
+  OrigDataType: real64
 T_223: (in (real96) SEQ(dwArg04_110, dwArg08_112) * SEQ(dwArg04_110, dwArg08_112) : real96)
   Class: Eq_223
   DataType: real96
   OrigDataType: real96
 T_224: (in (real64) ((real96) SEQ(dwArg04_110, dwArg08_112) * SEQ(dwArg04_110, dwArg08_112)) : real64)
   Class: Eq_219
-  DataType: Eq_219
+  DataType: real64
   OrigDataType: real64
 T_225: (in dwLoc20_121 : word32)
   Class: Eq_225
@@ -1069,7 +994,6 @@
   OrigDataType: real64
 T_239: (in (real96) rLoc0C_122 : real96)
   Class: Eq_239
-<<<<<<< HEAD
   DataType: real96
   OrigDataType: real96
 T_240: (in (real96) rLoc0C_122 * v9_14 : real96)
@@ -1077,57 +1001,45 @@
   DataType: real96
   OrigDataType: real96
 T_241: (in (real64) ((real96) rLoc0C_122 * v9_14) : real64)
-=======
+  Class: Eq_241
+  DataType: real64
+  OrigDataType: real64
+T_242: (in (real96) (real64) ((real96) rLoc0C_122 * v9_14) : real96)
+  Class: Eq_242
+  DataType: real96
+  OrigDataType: real96
+T_243: (in (real96) (real64) ((real96) rLoc0C_122 * v9_14) * v9_14 : real96)
+  Class: Eq_243
+  DataType: real96
+  OrigDataType: real96
+T_244: (in (real64) ((real96) (real64) ((real96) rLoc0C_122 * v9_14) * v9_14) : real64)
+  Class: Eq_238
+  DataType: real64
+  OrigDataType: real64
+T_245: (in 0x00000003 : word32)
+  Class: Eq_245
+  DataType: word32
+  OrigDataType: word32
+T_246: (in v23_57 + 0x00000003 : word32)
+  Class: Eq_225
+  DataType: word32
+  OrigDataType: word32
+T_247: (in rLoc14_123 : real64)
+  Class: Eq_247
+  DataType: real64
+  OrigDataType: real64
+T_248: (in (real96) rLoc14_123 : real96)
+  Class: Eq_248
+  DataType: real96
+  OrigDataType: real96
+T_249: (in (real96) v23_57 : real96)
+  Class: Eq_249
+  DataType: real96
+  OrigDataType: real96
+T_250: (in (real80) (real96) v23_57 : real80)
+  Class: Eq_250
   DataType: real80
   OrigDataType: real80
-T_240: (in (real64) ((real80) (real64) ((real80) rLoc0C_23 * v9_26) * v9_26) : real64)
-  Class: Eq_214
-  DataType: real64
-  OrigDataType: real64
-T_241: (in 0x00000003 : word32)
->>>>>>> 68966fdb
-  Class: Eq_241
-  DataType: real64
-  OrigDataType: real64
-T_242: (in (real96) (real64) ((real96) rLoc0C_122 * v9_14) : real96)
-  Class: Eq_242
-  DataType: real96
-  OrigDataType: real96
-T_243: (in (real96) (real64) ((real96) rLoc0C_122 * v9_14) * v9_14 : real96)
-  Class: Eq_243
-<<<<<<< HEAD
-  DataType: real96
-  OrigDataType: real96
-T_244: (in (real64) ((real96) (real64) ((real96) rLoc0C_122 * v9_14) * v9_14) : real64)
-  Class: Eq_238
-=======
->>>>>>> 68966fdb
-  DataType: real64
-  OrigDataType: real64
-T_245: (in 0x00000003 : word32)
-  Class: Eq_245
-  DataType: word32
-  OrigDataType: word32
-T_246: (in v23_57 + 0x00000003 : word32)
-  Class: Eq_225
-  DataType: word32
-  OrigDataType: word32
-T_247: (in rLoc14_123 : Eq_247)
-  Class: Eq_247
-  DataType: Eq_247
-  OrigDataType: real64
-T_248: (in (real96) rLoc14_123 : real96)
-  Class: Eq_248
-  DataType: real96
-  OrigDataType: real96
-T_249: (in (real96) v23_57 : real96)
-  Class: Eq_249
-  DataType: real96
-  OrigDataType: real96
-T_250: (in (real80) (real96) v23_57 : real80)
-  Class: Eq_250
-  DataType: Eq_250
-  OrigDataType: (union (real80 u0) (real96 u1))
 T_251: (in (real96) rLoc14_123 * (real80) ((real96) v23_57) : real96)
   Class: Eq_251
   DataType: real96
@@ -1154,8 +1066,8 @@
   OrigDataType: real96
 T_257: (in (real80) (real96) (v23_57 + 0x00000001) : real80)
   Class: Eq_257
-  DataType: Eq_257
-  OrigDataType: (union (real80 u0) (real96 u1))
+  DataType: real80
+  OrigDataType: real80
 T_258: (in (real96) (real64) ((real96) rLoc14_123 * (real80) ((real96) v23_57)) * (real80) ((real96) (v23_57 + 0x00000001)) : real96)
   Class: Eq_258
   DataType: real96
@@ -1178,23 +1090,13 @@
   OrigDataType: word32
 T_263: (in (real96) (v23_57 + 0x00000002) : real96)
   Class: Eq_263
-<<<<<<< HEAD
   DataType: real96
   OrigDataType: real96
 T_264: (in (real80) (real96) (v23_57 + 0x00000002) : real80)
   Class: Eq_264
-  DataType: Eq_264
-  OrigDataType: (union (real80 u0) (real96 u1))
-T_265: (in (real96) (real64) ((real96) (real64) ((real96) rLoc14_123 * (real80) ((real96) v23_57)) * (real80) ((real96) (v23_57 + 0x00000001))) * (real80) ((real96) (v23_57 + 0x00000002)) : real96)
-=======
   DataType: real80
   OrigDataType: real80
-T_264: (in (real64) ((real80) (real64) ((real80) (real64) ((real80) (real64) ((real80) rLoc14 * (real80) v23_65) * (real80) (v23_65 + 0x00000001)) * (real80) (v23_65 + 0x00000002)) * (real80) (v23_65 + 0x00000003)) : real64)
-  Class: Eq_243
-  DataType: real64
-  OrigDataType: real64
-T_265: (in (real80) rLoc0C_23 : real80)
->>>>>>> 68966fdb
+T_265: (in (real96) (real64) ((real96) (real64) ((real96) rLoc14_123 * (real80) ((real96) v23_57)) * (real80) ((real96) (v23_57 + 0x00000001))) * (real80) ((real96) (v23_57 + 0x00000002)) : real96)
   Class: Eq_265
   DataType: real96
   OrigDataType: real96
@@ -1216,15 +1118,15 @@
   OrigDataType: real96
 T_270: (in (real80) (real96) (v23_57 + 0x00000003) : real80)
   Class: Eq_270
-  DataType: Eq_270
-  OrigDataType: (union (real80 u0) (real96 u1))
+  DataType: real80
+  OrigDataType: real80
 T_271: (in (real96) (real64) ((real96) (real64) ((real96) (real64) ((real96) rLoc14_123 * (real80) ((real96) v23_57)) * (real80) ((real96) (v23_57 + 0x00000001))) * (real80) ((real96) (v23_57 + 0x00000002))) * (real80) ((real96) (v23_57 + 0x00000003)) : real96)
   Class: Eq_271
   DataType: real96
   OrigDataType: real96
 T_272: (in (real64) ((real96) (real64) ((real96) (real64) ((real96) (real64) ((real96) rLoc14_123 * (real80) ((real96) v23_57)) * (real80) ((real96) (v23_57 + 0x00000001))) * (real80) ((real96) (v23_57 + 0x00000002))) * (real80) ((real96) (v23_57 + 0x00000003))) : real64)
   Class: Eq_247
-  DataType: Eq_247
+  DataType: real64
   OrigDataType: real64
 T_273: (in SEQ(dwArg04_110, dwArg08_112) : real64)
   Class: Eq_238
@@ -1386,53 +1288,9 @@
 	int32 & u1;
 } Eq_208;
 
-<<<<<<< HEAD
-typedef union Eq_219 {
-	real64 u0;
-	real96 u1;
-} Eq_219;
-
-typedef union Eq_222 {
-	real64 u0;
-	real96 u1;
-} Eq_222;
-
 typedef int32 & Eq_228;
-=======
-typedef int32 & Eq_225;
->>>>>>> 68966fdb
 
 typedef union Eq_233 {
 	word32 * u0;
-<<<<<<< HEAD
 	int32 & u1;
 } Eq_233;
-
-typedef union Eq_247 {
-	real64 u0;
-	real96 u1;
-} Eq_247;
-
-typedef union Eq_250 {
-	real80 u0;
-	real96 u1;
-} Eq_250;
-
-typedef union Eq_257 {
-	real80 u0;
-	real96 u1;
-} Eq_257;
-
-typedef union Eq_264 {
-	real80 u0;
-	real96 u1;
-} Eq_264;
-
-typedef union Eq_270 {
-	real80 u0;
-	real96 u1;
-} Eq_270;
-=======
-	<anonymous> u1;
-} Eq_230;
->>>>>>> 68966fdb
