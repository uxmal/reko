﻿<?xml version="1.0" encoding="utf-8"?>
<Project Sdk="Microsoft.NET.Sdk">
  <PropertyGroup>
    <TargetFramework>netcoreapp3.1</TargetFramework>
    <GenerateAssemblyInfo>false</GenerateAssemblyInfo>
    <AutoGenerateBindingRedirects>true</AutoGenerateBindingRedirects>
    <GenerateBindingRedirectsOutputType>true</GenerateBindingRedirectsOutputType>
    <RootNamespace>Reko.Tools.HdrGen</RootNamespace>
    <AssemblyName>hdrgen</AssemblyName>
    <OutputType>Exe</OutputType>
    <NuGetPackageImportStamp>
    </NuGetPackageImportStamp>
    <Configurations>Debug;Release;UnixRelease</Configurations>
  </PropertyGroup>
<<<<<<< HEAD
=======
  <PropertyGroup Condition=" '$(Configuration)|$(Platform)' == 'Debug|AnyCPU' ">
    <DebugSymbols>true</DebugSymbols>
    <DebugType>full</DebugType>
    <Optimize>false</Optimize>
    <OutputPath>bin\Debug\</OutputPath>
    <DefineConstants>DEBUG;TRACE</DefineConstants>
    <ErrorReport>prompt</ErrorReport>
    <WarningLevel>4</WarningLevel>
    <Prefer32Bit>false</Prefer32Bit>
  </PropertyGroup>
  <PropertyGroup Condition=" '$(Configuration)|$(Platform)' == 'Release|AnyCPU' ">
    <DebugType>pdbonly</DebugType>
    <Optimize>true</Optimize>
    <OutputPath>bin\Release\</OutputPath>
    <DefineConstants>TRACE</DefineConstants>
    <ErrorReport>prompt</ErrorReport>
    <WarningLevel>4</WarningLevel>
  </PropertyGroup>
  <PropertyGroup>
    <StartupObject />
  </PropertyGroup>
  <PropertyGroup Condition="'$(Configuration)|$(Platform)' == 'UnixRelease|AnyCPU'">
    <OutputPath>bin\UnixRelease\</OutputPath>
    <DefineConstants>TRACE</DefineConstants>
    <Optimize>true</Optimize>
    <DebugType>pdbonly</DebugType>
    <PlatformTarget>AnyCPU</PlatformTarget>
    <ErrorReport>prompt</ErrorReport>
    <CodeAnalysisRuleSet>MinimumRecommendedRules.ruleset</CodeAnalysisRuleSet>
    <Prefer32Bit>true</Prefer32Bit>
  </PropertyGroup>
  <PropertyGroup>
    <AutoGenerateBindingRedirects>true</AutoGenerateBindingRedirects>
  </PropertyGroup>
  <ItemGroup>
    <Reference Include="nunit.framework, Version=3.11.0.0, Culture=neutral, PublicKeyToken=2638cd05610744eb, processorArchitecture=MSIL">
      <HintPath>..\..\packages\NUnit.3.11.0\lib\net45\nunit.framework.dll</HintPath>
    </Reference>
    <Reference Include="System" />
    <Reference Include="System.Core" />
    <Reference Include="System.Xml.Linq" />
    <Reference Include="System.Data.DataSetExtensions" />
    <Reference Include="Microsoft.CSharp" />
    <Reference Include="System.Data" />
    <Reference Include="System.Net.Http" />
    <Reference Include="System.Xml" />
  </ItemGroup>
  <ItemGroup>
    <Compile Include="HeaderGenerator.cs" />
    <Compile Include="HeaderGenerator.Tests.cs" />
    <Compile Include="Properties\AssemblyInfo.cs" />
  </ItemGroup>
  <ItemGroup>
    <ProjectReference Include="..\..\Core\Core.csproj">
      <Project>{5c315c78-1f97-4b16-81aa-917284969dfe}</Project>
      <Name>Core</Name>
    </ProjectReference>
  </ItemGroup>
>>>>>>> b9fd9104
  <ItemGroup>
    <PackageReference Include="NUnit" Version="3.12.0" />
  </ItemGroup>
  <ItemGroup>
    <ProjectReference Include="..\..\Core\Core.csproj" />
  </ItemGroup>
</Project><|MERGE_RESOLUTION|>--- conflicted
+++ resolved
@@ -12,67 +12,9 @@
     </NuGetPackageImportStamp>
     <Configurations>Debug;Release;UnixRelease</Configurations>
   </PropertyGroup>
-<<<<<<< HEAD
-=======
-  <PropertyGroup Condition=" '$(Configuration)|$(Platform)' == 'Debug|AnyCPU' ">
-    <DebugSymbols>true</DebugSymbols>
-    <DebugType>full</DebugType>
-    <Optimize>false</Optimize>
-    <OutputPath>bin\Debug\</OutputPath>
-    <DefineConstants>DEBUG;TRACE</DefineConstants>
-    <ErrorReport>prompt</ErrorReport>
-    <WarningLevel>4</WarningLevel>
-    <Prefer32Bit>false</Prefer32Bit>
-  </PropertyGroup>
-  <PropertyGroup Condition=" '$(Configuration)|$(Platform)' == 'Release|AnyCPU' ">
-    <DebugType>pdbonly</DebugType>
-    <Optimize>true</Optimize>
-    <OutputPath>bin\Release\</OutputPath>
-    <DefineConstants>TRACE</DefineConstants>
-    <ErrorReport>prompt</ErrorReport>
-    <WarningLevel>4</WarningLevel>
-  </PropertyGroup>
-  <PropertyGroup>
-    <StartupObject />
-  </PropertyGroup>
-  <PropertyGroup Condition="'$(Configuration)|$(Platform)' == 'UnixRelease|AnyCPU'">
-    <OutputPath>bin\UnixRelease\</OutputPath>
-    <DefineConstants>TRACE</DefineConstants>
-    <Optimize>true</Optimize>
-    <DebugType>pdbonly</DebugType>
-    <PlatformTarget>AnyCPU</PlatformTarget>
-    <ErrorReport>prompt</ErrorReport>
-    <CodeAnalysisRuleSet>MinimumRecommendedRules.ruleset</CodeAnalysisRuleSet>
-    <Prefer32Bit>true</Prefer32Bit>
-  </PropertyGroup>
   <PropertyGroup>
     <AutoGenerateBindingRedirects>true</AutoGenerateBindingRedirects>
   </PropertyGroup>
-  <ItemGroup>
-    <Reference Include="nunit.framework, Version=3.11.0.0, Culture=neutral, PublicKeyToken=2638cd05610744eb, processorArchitecture=MSIL">
-      <HintPath>..\..\packages\NUnit.3.11.0\lib\net45\nunit.framework.dll</HintPath>
-    </Reference>
-    <Reference Include="System" />
-    <Reference Include="System.Core" />
-    <Reference Include="System.Xml.Linq" />
-    <Reference Include="System.Data.DataSetExtensions" />
-    <Reference Include="Microsoft.CSharp" />
-    <Reference Include="System.Data" />
-    <Reference Include="System.Net.Http" />
-    <Reference Include="System.Xml" />
-  </ItemGroup>
-  <ItemGroup>
-    <Compile Include="HeaderGenerator.cs" />
-    <Compile Include="HeaderGenerator.Tests.cs" />
-    <Compile Include="Properties\AssemblyInfo.cs" />
-  </ItemGroup>
-  <ItemGroup>
-    <ProjectReference Include="..\..\Core\Core.csproj">
-      <Project>{5c315c78-1f97-4b16-81aa-917284969dfe}</Project>
-      <Name>Core</Name>
-    </ProjectReference>
-  </ItemGroup>
->>>>>>> b9fd9104
   <ItemGroup>
     <PackageReference Include="NUnit" Version="3.12.0" />
   </ItemGroup>
