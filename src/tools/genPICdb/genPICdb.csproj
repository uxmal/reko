﻿<?xml version="1.0" encoding="utf-8"?>
<Project Sdk="Microsoft.NET.Sdk">
  <PropertyGroup>
    <TargetFramework>netcoreapp3.1</TargetFramework>
    <OutputType>Exe</OutputType>
    <RootNamespace>Reko.Tools.genPICdb</RootNamespace>
    <AssemblyName>genPICdb</AssemblyName>
    <StartupObject>Reko.Tools.genPICdb.Program</StartupObject>
    <GenerateAssemblyInfo>false</GenerateAssemblyInfo>
    <AutoGenerateBindingRedirects>true</AutoGenerateBindingRedirects>
    <GenerateBindingRedirectsOutputType>true</GenerateBindingRedirectsOutputType>
    <Configurations>Debug;Release;UnixRelease</Configurations>
  </PropertyGroup>
  <PropertyGroup>
    <RunPostBuildEvent>OnBuildSuccess</RunPostBuildEvent>
  </PropertyGroup>
  <PropertyGroup Condition="'$(Configuration)|$(Platform)' == 'UnixRelease|AnyCPU'">
    <OutputPath>bin\UnixRelease\</OutputPath>
    <DefineConstants>TRACE;PLATFORM_UNIX</DefineConstants>
    <Optimize>true</Optimize>
    <Prefer32Bit>true</Prefer32Bit>
  </PropertyGroup>
  <PropertyGroup>
    <AutoGenerateBindingRedirects>true</AutoGenerateBindingRedirects>
  </PropertyGroup>
  <ItemGroup>
    <None Include="App.config" />
    <None Include="genPICdb.licenseheader" />
<<<<<<< HEAD
    <Content Include="picdb.zip">
      <CopyToOutputDirectory>Always</CopyToOutputDirectory>
    </Content>
=======
    <None Include="picdb.zip" />
>>>>>>> 98f8beda
  </ItemGroup>
  <ItemGroup>
    <ProjectReference Include="..\..\Core\Core.csproj">
    </ProjectReference>
    <ProjectReference Include="..\..\Libraries\Microchip\Utils\Microchip.Utils.csproj">
    </ProjectReference>
  </ItemGroup>
</Project><|MERGE_RESOLUTION|>--- conflicted
+++ resolved
@@ -26,13 +26,7 @@
   <ItemGroup>
     <None Include="App.config" />
     <None Include="genPICdb.licenseheader" />
-<<<<<<< HEAD
-    <Content Include="picdb.zip">
-      <CopyToOutputDirectory>Always</CopyToOutputDirectory>
-    </Content>
-=======
     <None Include="picdb.zip" />
->>>>>>> 98f8beda
   </ItemGroup>
   <ItemGroup>
     <ProjectReference Include="..\..\Core\Core.csproj">
