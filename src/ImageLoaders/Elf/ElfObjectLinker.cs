--- conflicted
+++ resolved
@@ -261,14 +261,9 @@
                 var addr =
                     loader.Sections[(int) sym.SectionIndex].Address +
                     sym.Value;
-<<<<<<< HEAD
-                //$TODO: get the signature for this
-                interceptedCalls.Add(addr, new ExternalProcedure(sym.Name, new FunctionType()));
-=======
                 //$TODO: try guessing the signature based on the symbol name.
                 var sig = new FunctionType();
                 interceptedCalls.Add(addr, new ExternalProcedure(sym.Name, sig));
->>>>>>> 6dbb050e
             }
         }
 
