--- conflicted
+++ resolved
@@ -33,11 +33,7 @@
     {
         public ArcArchitecture(string archId) : base(archId)
         {
-<<<<<<< HEAD
             base.Endianness = EndianServices.Little;
-=======
-            this.Endianness = EndianServices.Little;
->>>>>>> 5509f8ff
             base.FramePointerType = PrimitiveType.Ptr32;
             base.InstructionBitSize = 16;
             base.PointerType = PrimitiveType.Ptr32;
