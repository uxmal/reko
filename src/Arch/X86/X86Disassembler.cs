#region License
/* 
 * Copyright (C) 1999-2018 John Källén.
 *
 * This program is free software; you can redistribute it and/or modify
 * it under the terms of the GNU General Public License as published by
 * the Free Software Foundation; either version 2, or (at your option)
 * any later version.
 *
 * This program is distributed in the hope that it will be useful,
 * but WITHOUT ANY WARRANTY; without even the implied warranty of
 * MERCHANTABILITY or FITNESS FOR A PARTICULAR PURPOSE.  See the
 * GNU General Public License for more details.
 *
 * You should have received a copy of the GNU General Public License
 * along with this program; see the file COPYING.  If not, write to
 * the Free Software Foundation, 675 Mass Ave, Cambridge, MA 02139, USA.
 */
#endregion

using Reko.Core;
using Reko.Core.Expressions;
using Reko.Core.Machine;
using Reko.Core.Types;
using System;
using System.Text;
using System.Diagnostics;
using System.Collections.Generic;
using System.Linq;

namespace Reko.Arch.X86
{
	/// <summary>
	/// Intel x86 opcode disassembler 
	/// </summary>
	public partial class X86Disassembler : DisassemblerBase<X86Instruction>
	{
        private class X86LegacyCodeRegisterExtension
        {
            internal X86LegacyCodeRegisterExtension(byte value)
            {
                this.ByteValue = value;
            }

            public void Reset()
            {
                ByteValue = 0;
            }

            internal byte ByteValue { get; set; }

            internal bool FlagWideValue
            {
                get
                {
                    return ((this.ByteValue & 0x8) == 0x8);
                }
                set
                {
                    if (value)
                    {
                        this.ByteValue = (byte)(this.ByteValue | 0x8);
                    }
                    else
                    {
                        this.ByteValue = (byte)(this.ByteValue & ~0x8);
                    }
                }
            }
            internal bool FlagTargetModrmRegister
            {
                get
                {
                    return ((this.ByteValue & 0x4) == 0x4);
                }
                set
                {
                    if (value)
                    {
                        this.ByteValue = (byte)(this.ByteValue | 0x4);
                    }
                    else
                    {
                        this.ByteValue = (byte)(this.ByteValue & ~0x4);
                    }
                }
            }
            internal bool FlagTargetModrmRegOrMem
            {
                get
                {
                    return ((this.ByteValue & 0x1) == 0x1);
                }
                set
                {
                    if (value)
                    {
                        this.ByteValue = (byte)(this.ByteValue | 0x1);
                    }
                    else
                    {
                        this.ByteValue = (byte)(this.ByteValue & ~0x1);
                    }
                }
            }
            internal bool FlagTargetSIBIndex
            {
                get
                {
                    return ((this.ByteValue & 0x2) == 0x2);
                }
                set
                {
                    if (value)
                    {
                        this.ByteValue = (byte)(this.ByteValue | 0x2);
                    }
                    else
                    {
                        this.ByteValue = (byte)(this.ByteValue & ~0x2);
                    }
                }
            }
        }

        private class X86InstructionDecodeInfo
        {
            bool isModRegMemActive;
            byte modRegMemByte;

            bool isSegmentOverrideActive;
            RegisterStorage segmentOverride;

            bool isRegisterExtensionActive;
            X86LegacyCodeRegisterExtension registerExtension;

            internal X86InstructionDecodeInfo()
            {
                this.registerExtension = new X86LegacyCodeRegisterExtension(0);
                this.Reset();
            }

            internal void Reset()
            {
                this.isModRegMemActive = false;
                this.modRegMemByte = 0;

                this.isSegmentOverrideActive = false;
                this.segmentOverride = RegisterStorage.None;

                // We do not reset isRegisterExtensionPrefixEnabled as that is set by the processor mode
                this.isRegisterExtensionActive = false;
                this.registerExtension.Reset();

                this.F2Prefix = false;
                this.F3Prefix = false;
                this.SizeOverridePrefix = false;
                this.IsVex = false;
                this.VexRegister = 0;
                this.VexLong = false;
            }

            internal bool IsSegmentOverrideActive()
            {
                return this.isSegmentOverrideActive;
            }

            internal RegisterStorage SegmentOverride
            {
                get
                {
                    return this.isSegmentOverrideActive ? this.segmentOverride : RegisterStorage.None;
                }
                set
                {
                    this.isSegmentOverrideActive = true;
                    this.segmentOverride = value;
                }
            }

            internal bool IsRegisterExtensionActive()
            {
                return this.isRegisterExtensionActive;
            }

            internal X86LegacyCodeRegisterExtension RegisterExtension
            {
                get
                {
                    return this.registerExtension;
                }
            }
            internal byte RegisterExtensionPrefixByte
            {
                get
                {
                    return this.isRegisterExtensionActive ? this.registerExtension.ByteValue : (byte)0;
                }
                set
                {
                    this.isRegisterExtensionActive = true;
                    this.registerExtension.ByteValue = value;
                }
            }

            internal bool IsModRegMemByteActive()
            {
                return this.isModRegMemActive;
            }

            public bool IsVex { get; set; }

            internal byte ModRegMemByte
            {
                get
                {
                    if (!this.isModRegMemActive)
                    {
                        throw new InvalidOperationException("The modrm byte was accessed without checking for validity. Check the code.");
                    }
                    return this.modRegMemByte;
                }
                set
                {
                    this.isModRegMemActive = true;
                    this.modRegMemByte = value;
                }
            }

            internal bool F2Prefix { get; set; }

            internal bool F3Prefix { get; set; }

            internal bool SizeOverridePrefix { get; set; }

            public byte VexRegister { get; set; }

            public bool VexLong { get; set; } // If true, use YMM or 256-bit memory access.
        }

        private ProcessorMode mode;
        private X86Instruction instrCur;
        private Address addr;
        private PrimitiveType dataWidth;
		private PrimitiveType addressWidth;
		private PrimitiveType defaultDataWidth;
		private PrimitiveType defaultAddressWidth;
		private EndianImageReader	rdr;

        bool isRegisterExtensionEnabled;

        private X86InstructionDecodeInfo currentDecodingContext;

		/// <summary>
		/// Creates a disassembler that uses the specified reader to fetch bytes from the program image.
        /// </summary>
		/// <param name="width">Default address and data widths. PrimitiveType.Word16 for 
        /// 16-bit operation, PrimitiveType.Word32 for 32-bit operation.</param>
		public X86Disassembler(
            ProcessorMode mode,
            EndianImageReader rdr,
            PrimitiveType defaultWordSize,
            PrimitiveType defaultAddressSize,
            bool useRexPrefix)
		{
            this.mode = mode;
			this.rdr = rdr;
			this.defaultDataWidth = defaultWordSize;
			this.defaultAddressWidth = defaultAddressSize;
            this.isRegisterExtensionEnabled = useRexPrefix;
            this.currentDecodingContext = new X86InstructionDecodeInfo();
        }

        /// <summary>
        /// If set, then x86 instruction section
        /// </summary>
        public bool Emulate8087 { get; set; }

        /// <summary>
        /// Disassembles the current instruction. The address is incremented
        /// to point at the first address after the instruction and returned to the caller.
        /// </summary>
        /// <returns>A single disassembled instruction.</returns>
        public override X86Instruction DisassembleInstruction()
        {
            if (!rdr.IsValid)
                return null;
            this.addr = rdr.Address;
            dataWidth = defaultDataWidth;
            addressWidth = defaultAddressWidth;

            // Reset the state of the currentInstruction
            this.currentDecodingContext.Reset();
            if (!rdr.TryReadByte(out byte op))
                return null;
            try
            {
                instrCur = s_aOpRec[op].Decode(this, op, "");
            }
            catch
            {
                instrCur = Illegal();
                //throw new AddressCorrelatedException(addr, ex, "An exception occurred when disassembling x86 code.");
            }
            if (instrCur == null)
            {
                instrCur = Illegal();
            }
            instrCur.Address = addr;
            instrCur.Length = (int)(rdr.Address - addr);
            return instrCur;
        }

        private X86Instruction Illegal()
        {
            return new X86Instruction(Opcode.illegal, InstrClass.Invalid, dataWidth, addressWidth);
        }

        private static HashSet<string> seen = new HashSet<string>();

        private X86Instruction NotYetImplemented(string message, uint wInstr)
        {
#if DEBUG
            // collect bytes from rdr.addr to this.addr 
            var r2 = rdr.Clone();
            int len = (int) (r2.Address - this.addr);
            r2.Offset -= len;
            var bytes = r2.ReadBytes(len);
            var strBytes = string.Join("", bytes.Select(b => b.ToString("X2")));
            if (!seen.Contains(strBytes))
            {
                seen.Add(strBytes);
                Console.WriteLine($"// An x86 decoder for the instruction {strBytes} at address {addr} ({message}) has not been implemented yet.");
                Console.WriteLine("[Test]");
                Console.WriteLine($"public void X86dis_{strBytes}()");
                Console.WriteLine("{");
                Console.WriteLine("    AssertCode32(\"@@@\", {0}\");",
                    string.Join(", ", bytes.Select(b => $"0x{b:X2}")));
                Console.WriteLine("}");
                Console.WriteLine();
            }
#endif
            return Illegal();
        }

        private RegisterStorage RegFromBitsRexB(int bits, PrimitiveType dataWidth)
        {
            int reg_bits = bits & 7;
            reg_bits |= this.currentDecodingContext.RegisterExtension.FlagTargetModrmRegOrMem ? 8 : 0;
            return GpRegFromBits(reg_bits, dataWidth);
        }

        private RegisterStorage RegFromBitsRexW(int bits, PrimitiveType dataWidth)
        {
            int reg_bits = bits & 7;
            reg_bits |= this.currentDecodingContext.RegisterExtension.FlagWideValue ? 8 : 0;
            return GpRegFromBits(reg_bits, dataWidth);
        }

        private RegisterStorage RegFromBitsRexR(int bits, PrimitiveType dataWidth, Func<int, PrimitiveType, RegisterStorage> fnReg)
        {
            int reg_bits = bits & 7;
            reg_bits |= this.currentDecodingContext.RegisterExtension.FlagTargetModrmRegister ? 8 : 0;
            return fnReg(reg_bits, dataWidth);
        }

        private RegisterStorage MmxRegFromBits(int bits, PrimitiveType dataWidth)
        {
            switch (bits & 7)
            {
            case 0: return Registers.mm0;
            case 1: return Registers.mm1;
            case 2: return Registers.mm2;
            case 3: return Registers.mm3;
            case 4: return Registers.mm4;
            case 5: return Registers.mm5;
            case 6: return Registers.mm6;
            case 7: return Registers.mm7;
            }
            throw new ArgumentOutOfRangeException(string.Format(
                "Unsupported register {0} or data width {1}.",
                bits, dataWidth));
        }

        private RegisterStorage RegFromBitsRexX(int bits, PrimitiveType dataWidth, Func<int, PrimitiveType, RegisterStorage> fnReg)
        {
            int reg_bits = bits & 7;
            reg_bits |= this.currentDecodingContext.RegisterExtension.FlagTargetSIBIndex ? 8 : 0;
            return fnReg(reg_bits, dataWidth);
        }

        private RegisterStorage RegFromBitsRexB(int bits, PrimitiveType dataWidth, Func<int, PrimitiveType, RegisterStorage> fnReg)
        {
            int reg_bits = bits & 7;
            reg_bits |= this.currentDecodingContext.RegisterExtension.FlagTargetModrmRegOrMem ? 8 : 0;
            return fnReg(reg_bits, dataWidth);
        }

        private RegisterStorage GpRegFromBits(int bits, PrimitiveType dataWidth)
		{
            int bitSize = dataWidth.BitSize;
			switch (bitSize)
            {
            case 8:
				switch (bits)
				{
				case 0: return Registers.al;
				case 1: return Registers.cl;
				case 2: return Registers.dl;
				case 3: return Registers.bl;
                case 4: return this.currentDecodingContext.IsRegisterExtensionActive() ? Registers.spl : Registers.ah;
                case 5: return this.currentDecodingContext.IsRegisterExtensionActive() ? Registers.bpl : Registers.ch;
                case 6: return this.currentDecodingContext.IsRegisterExtensionActive() ? Registers.sil : Registers.dh;
                case 7: return this.currentDecodingContext.IsRegisterExtensionActive() ? Registers.dil : Registers.bh;
                case 8: return Registers.r8b;
                case 9: return Registers.r9b;
                case 10: return Registers.r10b;
                case 11: return Registers.r11b;
                case 12: return Registers.r12b;
                case 13: return Registers.r13b;
                case 14: return Registers.r14b;
                case 15: return Registers.r15b;
				}
                break;
            case 16:
				switch (bits)
				{
				case 0: return Registers.ax;
				case 1: return Registers.cx;
				case 2: return Registers.dx;
				case 3: return Registers.bx;
				case 4: return Registers.sp;
				case 5: return Registers.bp;
				case 6: return Registers.si;
				case 7: return Registers.di;
                case 8: return Registers.r8w;
                case 9: return Registers.r9w;
                case 10: return Registers.r10w;
                case 11: return Registers.r11w;
                case 12: return Registers.r12w;
                case 13: return Registers.r13w;
                case 14: return Registers.r14w;
                case 15: return Registers.r15w;
				}
			    break;
            case 32:
				switch (bits)
				{
				case 0: return Registers.eax;
				case 1: return Registers.ecx;
				case 2: return Registers.edx;
				case 3: return Registers.ebx;
				case 4: return Registers.esp;
				case 5: return Registers.ebp;
				case 6: return Registers.esi;
				case 7: return Registers.edi;
                case 8: return Registers.r8d;
                case 9: return Registers.r9d;
                case 10: return Registers.r10d;
                case 11: return Registers.r11d;
                case 12: return Registers.r12d;
                case 13: return Registers.r13d;
                case 14: return Registers.r14d;
                case 15: return Registers.r15d;
                }
                break;
            case 64:
                switch (bits)
                {
                case 0: return Registers.rax;
                case 1: return Registers.rcx;
                case 2: return Registers.rdx;
                case 3: return Registers.rbx;
                case 4: return Registers.rsp;
                case 5: return Registers.rbp;
                case 6: return Registers.rsi;
                case 7: return Registers.rdi;
                case 8: return Registers.r8;
                case 9: return Registers.r9;
                case 10: return Registers.r10;
                case 11: return Registers.r11;
                case 12: return Registers.r12;
                case 13: return Registers.r13;
                case 14: return Registers.r14;
                case 15: return Registers.r15;
                }
                break;
			}
			throw new ArgumentOutOfRangeException("Unsupported data width: " + dataWidth.ToString());
		}

        private RegisterStorage XmmRegFromBits(int bits, PrimitiveType dataWidth)
        {
            if (dataWidth.BitSize == 256)
            {
                switch (bits)
                {
                case 0: return Registers.ymm0;
                case 1: return Registers.ymm1;
                case 2: return Registers.ymm2;
                case 3: return Registers.ymm3;
                case 4: return Registers.ymm4;
                case 5: return Registers.ymm5;
                case 6: return Registers.ymm6;
                case 7: return Registers.ymm7;
                case 8: return Registers.ymm8;
                case 9: return Registers.ymm9;
                case 10: return Registers.ymm10;
                case 11: return Registers.ymm11;
                case 12: return Registers.ymm12;
                case 13: return Registers.ymm13;
                case 14: return Registers.ymm14;
                case 15: return Registers.ymm15;
                }
            }
            switch (bits)
            {
            case 0: return Registers.xmm0;
            case 1: return Registers.xmm1;
            case 2: return Registers.xmm2;
            case 3: return Registers.xmm3;
            case 4: return Registers.xmm4;
            case 5: return Registers.xmm5;
            case 6: return Registers.xmm6;
            case 7: return Registers.xmm7;
            case 8: return Registers.xmm8;
            case 9: return Registers.xmm9;
            case 10: return Registers.xmm10;
            case 11: return Registers.xmm11;
            case 12: return Registers.xmm12;
            case 13: return Registers.xmm13;
            case 14: return Registers.xmm14;
            case 15: return Registers.xmm15;
            }
            throw new InvalidOperationException();
        }

		public static RegisterStorage SegFromBits(int bits)
		{
			switch (bits&0x7)
			{
			case 0: return Registers.es;
			case 1: return Registers.cs;
			case 2: return Registers.ss;
			case 3: return Registers.ds;
			case 4: return Registers.fs;
			case 5: return Registers.gs;
			case 6: return Registers.ss;
			case 7: return Registers.ds;
			}
			throw new ArgumentOutOfRangeException("bits", string.Format("{0} doesn't correspond to a segment register.", bits));
		}

        public static InstructionDecoder Instr(Opcode op)
        {
            return new InstructionDecoder(op, InstrClass.Linear, "");
        }

        public static InstructionDecoder Instr(Opcode op, string format)
        {
            return new InstructionDecoder(op, InstrClass.Linear, format);
        }

        public static InstructionDecoder Instr(Opcode op, InstrClass iclass, string format)
        {
            return new InstructionDecoder(op, iclass, format);
        }

        public static NyiDecoder nyi(string message)
        {
            return new NyiDecoder(message);
        }

<<<<<<< HEAD
        public class FpuOpRec : OpRec
        {
            public override X86Instruction Decode(X86Disassembler disasm, byte op, string opFormat)
            {
                if (!disasm.TryEnsureModRM(out byte modRM))
                    return null;
                OpRec opRec;
                int iOpRec = (op & 0x07) * 0x48;
                if (modRM < 0xC0)
                {
                    opRec = s_aFpOpRec[iOpRec + ((modRM >> 3) & 0x07)];
                }
                else
                {
                    opRec = s_aFpOpRec[iOpRec + modRM - 0xB8];
                }
                return opRec.Decode(disasm, op, opFormat);
            }
        }

        public class TwoByteOpRec : OpRec
        {
            public override X86Instruction Decode(X86Disassembler disasm, byte op, string opFormat)
            {
                if (!disasm.rdr.TryReadByte(out op))
                    return null;
                return s_aOpRec0F[op].Decode(disasm, op, "");
            }
        }

        public class ThreeByteOpRec : OpRec
        {
            public override X86Instruction Decode(X86Disassembler disasm, byte op, string opFormat)
            {
                switch (op)
                {
                case 0x38:
                    if (!disasm.rdr.TryReadByte(out op))
                        return null;
                    return s_aOpRec0F38[op].Decode(disasm, op, "");
                case 0x3A:
                    if (!disasm.rdr.TryReadByte(out op))
                        return null;
                    return s_aOpRec0F3A[op].Decode(disasm, op, "");
                default: return null;
                }
            }
        }

        public class VexDecoder2 : OpRec
        {
            public override X86Instruction Decode(X86Disassembler disasm, byte op, string opFormat)
            {
                if (!disasm.rdr.TryReadByte(out op))
                    return null;
                var r = (~op >> 5) & 4;
                var vvvv = (~op >> 3) & 0xF;
                var pp = op & 3;
                var ctx = disasm.currentDecodingContext;
                ctx.IsVex = true;
                ctx.VexRegister = (byte)vvvv;
                ctx.RegisterExtensionPrefixByte = (byte)r;
                ctx.VexLong = (op & 4) != 0;
                ctx.F2Prefix = pp == 3;
                ctx.F3Prefix = pp == 2;
                ctx.SizeOverridePrefix = pp == 1;
                if (!disasm.rdr.TryReadByte(out op))
                    return null;
                var instr = s_aOpRec0F[op].Decode(disasm, op, opFormat);
                if (instr == null)
                    return instr;
                if (!s_mpVex.TryGetValue(instr.code, out Opcode vexCode))
                {
                    Debug.Print("{0} Failed to map {1} to VEX counterpart", instr.Address, instr.code);
                    return null;
                }
                instr.code = vexCode;
                return instr;
            }
        }

        public class VexDecoder3 : OpRec
        {
            public override X86Instruction Decode(X86Disassembler disasm, byte op, string opFormat)
            {
                if (!disasm.rdr.TryReadByte(out op))
                    return null;
                var rxb = op >> 5;
                var mmmmm = op & 0x1F;

                if (!disasm.rdr.TryReadByte(out op))
                    return null;
                var w = op >> 7;
                var vvvv = (~op >> 3) & 0xF;
                var pp = op & 0x3;

                var ctx = disasm.currentDecodingContext;
                ctx.IsVex = true;
                ctx.VexRegister = (byte)vvvv;
                ctx.VexLong = (op & 4) != 0;
                ctx.RegisterExtension.FlagWideValue = w != 0;
                ctx.RegisterExtension.FlagTargetModrmRegister = (rxb & 4) == 0;
                ctx.RegisterExtension.FlagTargetSIBIndex = (rxb & 2) == 0;
                ctx.RegisterExtension.FlagTargetModrmRegOrMem = (rxb & 1) == 0;
                ctx.F2Prefix = pp == 3;
                ctx.F3Prefix = pp == 2;
                ctx.SizeOverridePrefix = pp == 1;

                OpRec[] decoders;
                switch (mmmmm)
                {
                case 1: decoders = s_aOpRec0F;  break;
                case 2: decoders = s_aOpRec0F38; break;
                case 3: decoders = s_aOpRec0F3A; break;
                default: return null;
                }
                if (!disasm.rdr.TryReadByte(out op))
                    return null;
                var instr = decoders[op].Decode(disasm, op, opFormat);
                if (instr == null)
                    return instr;
                if (!s_mpVex.TryGetValue(instr.code, out instr.code))
                    return null;
                return instr;
            }
        }

        public class F2ByteOpRec : OpRec
        {
            public override X86Instruction Decode(X86Disassembler disasm, byte op, string opFormat)
            {
                disasm.currentDecodingContext.F2Prefix = true;
                if (!disasm.rdr.TryReadByte(out op))
                    return null;
                return s_aOpRec[op].Decode(disasm, op, opFormat);
            }
        }

        public class F3ByteOpRec : OpRec
        {
            public override X86Instruction Decode(X86Disassembler disasm, byte op, string opFormat)
            {
                byte b = disasm.rdr.PeekByte(0);
                if (b == 0xC3)
                {
                    op = disasm.rdr.ReadByte();
                    return s_aOpRec[b].Decode(disasm, op, opFormat);
                }
                disasm.currentDecodingContext.F3Prefix = true;
                if (!disasm.rdr.TryReadByte(out op))
                    return null;
                return s_aOpRec[op].Decode(disasm, op, opFormat);
            }
        }

        public class ChangeDataWidth : OpRec
        {
            public override X86Instruction Decode(X86Disassembler disasm, byte op, string opFormat)
            {
                disasm.currentDecodingContext.SizeOverridePrefix = true;
                disasm.dataWidth = (disasm.dataWidth == PrimitiveType.Word16)
                    ? PrimitiveType.Word32
                    : PrimitiveType.Word16;
                op = disasm.rdr.ReadByte();
                return s_aOpRec[op].Decode(disasm, op, opFormat);
            }
        }

        public class ChangeAddressWidth : OpRec
        {
            public override X86Instruction Decode(X86Disassembler disasm, byte op, string opFormat)
            {
                disasm.addressWidth = (disasm.addressWidth == PrimitiveType.Word16)
                    ? PrimitiveType.Word32
                    : PrimitiveType.Word16;
                op = disasm.rdr.ReadByte();
                return s_aOpRec[op].Decode(disasm, op, opFormat);
            }
        }

        public class PrefixedOpRec : OpRec
        {
            private readonly OpRec op;
            private readonly OpRec opWide;
            private readonly OpRec op66;
            private readonly OpRec op66Wide;
            private readonly OpRec opF3;
            private readonly OpRec opF2;

            public PrefixedOpRec(
                Opcode op,
                string opFmt,
                Opcode op66 = Opcode.illegal,
                string op66Fmt = null,
                Opcode opF3 = Opcode.illegal,
                string opF3Fmt = null,
                Opcode opF2 = Opcode.illegal,
                string opF2Fmt = null,
                InstrClass iclass = InstrClass.Linear)
            {
                OpRec MakeDecoder(Opcode opc, string format)
                {
                    return opc != Opcode.illegal
                        ? new SingleByteOpRec(opc, iclass, format)
                        : s_invalid;
                }

                this.op = this.opWide = MakeDecoder(op, opFmt);
                this.op66 = this.op66Wide = MakeDecoder(op66, op66Fmt);
                this.opF3 = MakeDecoder(opF3, opF3Fmt);
                this.opF2 = MakeDecoder(opF2, opF2Fmt);
            }

            public PrefixedOpRec(
                Opcode op,
                Opcode opWide, 
                string opFmt, 
                Opcode op66,
                Opcode op66Wide,
                string op66Fmt,
                Opcode opF3 = Opcode.illegal,
                string opF3Fmt = null,
                InstrClass iclass = InstrClass.Linear)
            {
                OpRec MakeDecoder(Opcode opc, string format)
                {
                    return opc != Opcode.illegal
                        ? new SingleByteOpRec(opc, iclass, format)
                        : s_nyi;
                }

                this.op = MakeDecoder(op, opFmt);
                this.opWide = MakeDecoder(opWide, opFmt);
                this.op66 = MakeDecoder(op66, op66Fmt);
                this.op66Wide = MakeDecoder(op66Wide, op66Fmt);
                this.opF3 = MakeDecoder(opF3, opF3Fmt);
                this.opF2 = s_nyi;
            }

            public PrefixedOpRec(
                OpRec dec = null,
                OpRec decWide = null,
                OpRec dec66 = null,
                OpRec dec66Wide = null,
                OpRec decF3 = null,
                OpRec decF2 = null)
            {
                this.op = dec ?? s_nyi;
                this.opWide = decWide ?? s_nyi;
                this.op66 = dec66 ?? s_nyi;
                this.op66Wide = dec66Wide ?? s_nyi;
                this.opF3 = decF3 ?? s_nyi;
                this.opF2 = decF2 ?? s_nyi;
            }

            public override X86Instruction Decode(X86Disassembler disasm, byte op, string opFormat)
            {
                if (disasm.currentDecodingContext.F2Prefix)
                {
                    var instr = opF2.Decode(disasm, op, opFormat);
                    instr.repPrefix = 0;
                    return instr;
                }
                else if (disasm.currentDecodingContext.F3Prefix)
                {
                    var instr = opF3.Decode(disasm, op, opFormat);
                    instr.repPrefix = 0;
                    return instr;
                }
                else if (disasm.currentDecodingContext.SizeOverridePrefix)
                {
                    if (disasm.isRegisterExtensionEnabled && disasm.currentDecodingContext.RegisterExtension.FlagWideValue)
                        return op66Wide.Decode(disasm, op, opFormat);
                    else
                        return op66.Decode(disasm, op, opFormat);
                }
                else
                {
                    if (disasm.isRegisterExtensionEnabled && disasm.currentDecodingContext.RegisterExtension.FlagWideValue)
                        return opWide.Decode(disasm, op, opFormat);
                    else
                        return this.op.Decode(disasm, op, opFormat);
                }
            }
        }

        public class InterruptOpRec : SingleByteOpRec
        {
            public InterruptOpRec(Opcode op, string fmt) : base(op, fmt)
            {
            }

            public override X86Instruction Decode(X86Disassembler disasm, byte op, string opFormat)
            {
                var instr = base.Decode(disasm, op, opFormat);
                if (disasm.Emulate8087)
                {
                    var imm = (ImmediateOperand)instr.op1;
                    var vector = imm.Value.ToByte();
                    if (disasm.IsEmulated8087Vector(vector))
                    {
                        return disasm.RewriteEmulated8087Instruction(vector);
                    }
                }
                return instr;
            }
        }
=======
>>>>>>> d600ea31

		/// <summary>
		/// If the ModR/M byte hasn't been read yet, do so now.
		/// </summary>
		/// <returns></returns>
		private bool TryEnsureModRM(out byte modRm)
		{
            if (!this.currentDecodingContext.IsModRegMemByteActive())
            {
                if (!rdr.TryReadByte(out byte modrm))
                {
                    modRm = 0;
                    return false;
                }
                this.currentDecodingContext.ModRegMemByte = modrm;
            }
            modRm = this.currentDecodingContext.ModRegMemByte;
            return true;
		}

        private X86Instruction DecodeOperands(Opcode opcode, byte op, string strFormat, InstrClass iclass)
        {
            if (strFormat == null)
                return null;
            MachineOperand pOperand;
            PrimitiveType width = null;
            PrimitiveType iWidth = dataWidth;
            byte modRm;
            List<MachineOperand> ops = new List<MachineOperand>();
            int i = 0;
            while (i != strFormat.Length)
            {
                if (strFormat[i] == ',')
                    ++i;

                pOperand = null;
                MemoryOperand memOp;
                char chFmt = strFormat[i++];
                switch (chFmt)
                {
                case '1':
                    pOperand = new ImmediateOperand(Constant.Byte(1));
                    break;
                case '3':
                    pOperand = new ImmediateOperand(Constant.Byte(3));
                    break;
                case 'A':		// Absolute memory address.
                    ++i;
                    if (!rdr.TryReadLeUInt16(out ushort off))
                        return null;
                    if (!rdr.TryReadLeUInt16(out ushort seg))
                        return null;
                    var addr = mode.CreateSegmentedAddress(seg, off);
                    if (addr == null)
                        return null;
                    pOperand = new X86AddressOperand(addr);
                    break;
                case 'C':       // control register encoded in the reg field.
                    ++i;
                    if (!TryEnsureModRM(out modRm))
                        return null;
                    var creg = mode.GetControlRegister((modRm >> 3) & 7);
                    if (creg == null)
                        return null;
                    pOperand = new RegisterOperand(creg);
                    break;
                case 'D':       // debug register encoded in the reg field.
                    ++i;
                    if (!TryEnsureModRM(out modRm))
                        return null;
                    var dreg = mode.GetDebugRegister((modRm >> 3) & 7);
                    if (dreg == null)
                        return null;
                    pOperand = new RegisterOperand(dreg);
                    break;
                case 'E':		// memory or register operand specified by mod & r/m fields.
                    width = OperandWidth(strFormat, ref i);
                    ++i;
                    pOperand = DecodeModRM(width, this.currentDecodingContext.SegmentOverride, GpRegFromBits);
                    if (pOperand == null)
                        return null;
                    break;
                case 'Q':		// memory or register MMX operand specified by mod & r/m fields.
                    width = SseOperandWidth(strFormat, ref i);
                    pOperand = DecodeModRM(width, this.currentDecodingContext.SegmentOverride, MmxRegFromBits);
                    if (pOperand == null)
                        return null;
                    break;
                case 'G':		// register operand specified by the reg field of the modRM byte.
                    width = OperandWidth(strFormat, ref i);
                    ++i;
                    if (!TryEnsureModRM(out modRm))
                        return null;
                    pOperand = new RegisterOperand(RegFromBitsRexR(modRm >> 3, width, GpRegFromBits));
                    break;
                case 'H':       // reg
                    if (currentDecodingContext.IsVex)
                    {
                        width = SseOperandWidth(strFormat, ref i);
                        pOperand = new RegisterOperand(XmmRegFromBits(currentDecodingContext.VexRegister, width));
                    }
                    else
                    {
                        i = strFormat.IndexOf(',', i);
                    }
                    break;
                case 'N':       // MMX register operand specified by the r/m field of the modRM byte.
                    width = SseOperandWidth(strFormat, ref i);
                    if (!TryEnsureModRM(out modRm))
                        return null;
                    pOperand = new RegisterOperand(RegFromBitsRexR(modRm, width, MmxRegFromBits));
                    break;
                case 'P':		// MMX register operand specified by the reg field of the modRM byte.
                    width = SseOperandWidth(strFormat, ref i);
                    if (!TryEnsureModRM(out modRm))
                        return null;
                    pOperand = new RegisterOperand(RegFromBitsRexR(modRm >> 3, width, MmxRegFromBits));
                    break;
                case 'I':		// Immediate operand.
                    if (strFormat[i] == 'x')
                    {
                        iWidth = width; // Use width of the previous operand.
                    }
                    else
                    {
                        width = OperandWidth(strFormat, ref i); //  Don't use the width of the previous operand.
                    }
                    ++i;
                    pOperand = CreateImmediateOperand(width, dataWidth);
                    if (pOperand == null)
                        return null;
                    break;
                case 'J':		// Relative ("near") jump.
                    width = OperandWidth(strFormat, ref i);
                    ++i;
                    Constant cOffset;
                    if (!rdr.TryRead(width, out cOffset))
                        return null;
                    long jOffset = cOffset.ToInt64();
                    ulong uAddr = (ulong) ((long)rdr.Address.Offset + jOffset);
                    if (defaultAddressWidth.BitSize == 64)      //$REVIEW: not too keen on the switch statement here.
                        pOperand = AddressOperand.Ptr64(uAddr);
                    else if (defaultAddressWidth.BitSize == 32)
                        pOperand = AddressOperand.Ptr32((uint)uAddr);
                    else
                        pOperand = new ImmediateOperand(Constant.Create(defaultDataWidth, uAddr));
                    break;
                case 'M':		// modRM may only refer to memory.
                    width = OperandWidth(strFormat, ref i);
                    ++i;
                    if (!TryEnsureModRM(out modRm))
                        return null;
                    if ((modRm & 0xC0) == 0xC0)
                        return null;
                    pOperand = DecodeModRM(dataWidth, this.currentDecodingContext.SegmentOverride, GpRegFromBits);
                    if (pOperand is RegisterOperand)
                        return null;
                    break;
                case 'O':		// Offset of the operand is encoded directly after the opcode.
                    width = OperandWidth(strFormat, ref i);
                    ++i;
                    if (!rdr.TryReadLe(addressWidth, out var offset))
                        return null;
                    pOperand = memOp = new MemoryOperand(width, offset);
                    memOp.SegOverride = this.currentDecodingContext.SegmentOverride;
                    break;
                case 'R':	// register operand specified by the mod field of the modRM byte.
                    width = OperandWidth(strFormat, ref i);
                    ++i;
                    if (!TryEnsureModRM(out modRm))
                        return null;
                    pOperand = new RegisterOperand(RegFromBitsRexR(modRm, width, GpRegFromBits));
                    break;
                case 'S':		// Segment register encoded by reg field of modRM byte.
                    ++i;        // Skip over the 'w'.
                    if (!TryEnsureModRM(out modRm))
                        return null;
                    pOperand = new RegisterOperand(SegFromBits(modRm >> 3));
                    break;
                case 'U':		// XMM operand specified by the modRm field of the modRM byte.
                    width = SseOperandWidth(strFormat, ref i);
                    if (!TryEnsureModRM(out modRm))
                        return null;
                    pOperand = new RegisterOperand(RegFromBitsRexR(modRm, width, XmmRegFromBits));
                    break;
                case 'V':		// XMM operand specified by the reg field of the modRM byte.
                    width = SseOperandWidth(strFormat, ref i);
                    if (!TryEnsureModRM(out modRm))
                        return null;
                    pOperand = new RegisterOperand(RegFromBitsRexR(modRm >> 3, width, XmmRegFromBits));
                    break;
                case 'W':		// memory or XMM operand specified by mod & r/m fields.
                    width = SseOperandWidth(strFormat, ref i);
                    pOperand = DecodeModRM(width, this.currentDecodingContext.SegmentOverride, XmmRegFromBits);
                    break;
                case 'a':		// Implicit use of accumulator.
                    pOperand = new RegisterOperand(RegFromBitsRexW(0, OperandWidth(strFormat, ref i)));
                    ++i;
                    break;
                case 'b':
                    iWidth = PrimitiveType.Byte;
                    pOperand = null;
                    break;
                case 'c':		// Implicit use of CL.
                    pOperand = new RegisterOperand(Registers.cl);
                    break;
                case 'd':		// Implicit use of DX or EDX.
                    width = OperandWidth(strFormat, ref i);
                    ++i;
                    pOperand = new RegisterOperand(RegFromBitsRexW(2, width));
                    break;
                case 'r':		// Register encoded as last 3 bits of instruction.
                    iWidth = width = OperandWidth(strFormat, ref i);
                    ++i;
                    pOperand = new RegisterOperand(RegFromBitsRexB(op, width));
                    break;
                case 's':		// Segment encoded as next byte of the format string.
                    pOperand = new RegisterOperand(SegFromBits(strFormat[i++] - '0'));
                    break;
                case 'F':		// Floating-point ST(x)
                    if (!TryEnsureModRM(out modRm))
                        return null;
                    pOperand = new FpuOperand(modRm & 0x07);
                    break;
                case 'f':		// ST(0)
                    pOperand = new FpuOperand(0);
                    break;
                default:
                    throw new ArgumentOutOfRangeException(string.Format("Unknown format specifier '{0}' at position {1} of format string '{2}'.", chFmt, i, strFormat));
                }
                if (pOperand != null)
                {
                    ops.Add(pOperand);
                }
            }
            return new X86Instruction(opcode, iclass, iWidth, addressWidth, ops.ToArray())
            {
                repPrefix = this.currentDecodingContext.F2Prefix ? 2 :
                            this.currentDecodingContext.F3Prefix ? 3 : 0
            };
        }

		/// <summary>
		/// Returns the operand width of the operand type.
		/// </summary>
		/// <param name="ch"></param>
		/// <returns></returns>
		private PrimitiveType OperandWidth(string fmt, ref int i)
		{
			switch (fmt[i])
			{
			default:
				throw new ArgumentOutOfRangeException(string.Format("Unknown operand width specifier '{0}'.", fmt[i]));
			case 'b':
				dataWidth = PrimitiveType.Byte;
				break;
            case 'B':
                dataWidth = PrimitiveType.Bcd80;
                break;
			case 'v':
				break;
			case 'w':
				dataWidth = PrimitiveType.Word16;
				break;
			case 'd':
				dataWidth = PrimitiveType.Word32;
				break;
			case 'p':
                if (i < fmt.Length -1 && fmt[i+1] == 's')
                {
                    ++i;
                    dataWidth =  this.currentDecodingContext.VexLong ? PrimitiveType.Word256 : PrimitiveType.Word128;
                }
                else
                {
				dataWidth = PrimitiveType.Ptr32;		// Far pointer.
                }
				break;
			case 'f':
				dataWidth = PrimitiveType.Real32;
				break;
			case 'g':
				dataWidth = PrimitiveType.Real64;
				break;
			case 'h':
				dataWidth = PrimitiveType.Real80;
				break;
            case 'q':
                dataWidth = PrimitiveType.Word64;
                break;
            case 'y':
                dataWidth = (this.isRegisterExtensionEnabled && this.currentDecodingContext.RegisterExtension.FlagWideValue) ? PrimitiveType.Word64: PrimitiveType.Word32;
                break;
            case 'z':
                dataWidth = this.dataWidth.BitSize == 64 ? PrimitiveType.Int32 : this.dataWidth;
                break;
            }
			return dataWidth;
		}

        private PrimitiveType SseOperandWidth(string fmt, ref int i)
        {
            switch (fmt[i++])
            {
            case 'd':
                if (i < fmt.Length && fmt[i] == 'q')
                {
                    ++i; return PrimitiveType.Word128;
                }
                return PrimitiveType.Word32;
            case 'p':
                switch (fmt[i++])
                {
                case 'd': return this.currentDecodingContext.VexLong ? PrimitiveType.Word256 : PrimitiveType.Word128; //$TODO: this should be array[2] of double32
                case 'i': return this.currentDecodingContext.VexLong ? PrimitiveType.Word256 : PrimitiveType.Word128; //$TODO: this should be array[4] of int32
                case 's': return this.currentDecodingContext.VexLong ? PrimitiveType.Word256 : PrimitiveType.Word128; //$TODO: this should be array[4] of real32
                default: throw new NotImplementedException(string.Format("Unknown operand width p{0}", fmt[i-1]));
                }
            case 'q':
                if (i < fmt.Length && fmt[i] == 'q')
                {
                    ++i; return PrimitiveType.Word256;
                }
                return PrimitiveType.Word64;
            case 's':
                switch (fmt[i++])
                {
                case 'd': return PrimitiveType.Real64;
                case 'i': return PrimitiveType.Int32;
                case 's': return PrimitiveType.Real32;
                default: throw new NotImplementedException(string.Format("Unknown operand width s{0}", fmt[i - 1]));
                }
            case 'x':
                return this.currentDecodingContext.VexLong
                    ? PrimitiveType.Word256
                    : PrimitiveType.Word128;
            case 'y':
                return this.currentDecodingContext.SizeOverridePrefix
                    ? PrimitiveType.Word128
                    : PrimitiveType.Word64;
            default: throw new NotImplementedException(string.Format("Unknown operand width {0}", fmt[i-1]));
            }
        }

		private static RegisterStorage [] s_ma16Base = 
		{
			Registers.bx,
			Registers.bx,
			Registers.bp,
			Registers.bp,
			Registers.si,
			Registers.di,
			Registers.bp,
			Registers.bx,
		};

		private static RegisterStorage [] s_ma16Index =
		{
			Registers.si,	 
			Registers.di,	 
			Registers.si,	 
			Registers.di,	 
			RegisterStorage.None,
			RegisterStorage.None,
			RegisterStorage.None,
			RegisterStorage.None,
		};

		public ImmediateOperand CreateImmediateOperand(PrimitiveType immWidth, PrimitiveType instrWidth)
		{
            if (!rdr.TryReadLe(immWidth, out Constant c))
                return null;
			return new ImmediateOperand(c);
		}

		private MachineOperand DecodeModRM(PrimitiveType dataWidth, RegisterStorage segOverride, Func<int, PrimitiveType, RegisterStorage> regFn)
		{
            if (!TryEnsureModRM(out byte modRm))
                return null;

			int  rm = this.currentDecodingContext.ModRegMemByte & 0x07;
			int  mod = this.currentDecodingContext.ModRegMemByte >> 6;

			RegisterStorage b;
            RegisterStorage idx;
			byte scale = 1;
			PrimitiveType offsetWidth = null;

			if (addressWidth == PrimitiveType.Word16)
			{
				// 16-bit addressing modes are weird.

				b = s_ma16Base[rm];
				idx = s_ma16Index[rm];
				scale = 1;

				switch (mod)
				{
				case 0:
					if (rm == 0x06)
					{
						offsetWidth = PrimitiveType.Word16;
						b = RegisterStorage.None;
						idx = RegisterStorage.None;
					}
					else
					{
						offsetWidth = null;
					}
					break;
				case 1:
					offsetWidth = PrimitiveType.SByte;
					break;
				case 2:
					offsetWidth = PrimitiveType.Word16;
					break;
				case 3:
					return new RegisterOperand(RegFromBitsRexB(rm, dataWidth, regFn));
				}
			}
			else 
			{
				b = RegFromBitsRexR(rm, addressWidth, GpRegFromBits);
				idx = RegisterStorage.None;

				switch (mod)
				{
				case 0:
					if (rm == 0x05)
					{
                        if (defaultAddressWidth.BitSize == 64)      //$REFACTOR: should subclass this type of behaviour.
                        {
                            b = Registers.rip;
                            offsetWidth = PrimitiveType.Int32;
                        }
                        else
                        {
                            offsetWidth = PrimitiveType.Ptr32;
                            b = RegisterStorage.None;
                        }
					}
					else
					{
						offsetWidth = null;
					}
					break;
				case 1:
					offsetWidth = PrimitiveType.SByte;
					break;
				case 2:
					offsetWidth = PrimitiveType.Word32;
					break;
				case 3:
					return new RegisterOperand(RegFromBitsRexB(rm, dataWidth, regFn));
				}

				// Handle possible s-i-b byte.

				if (rm == 0x04)
				{
                    // We have SIB'ness, your majesty!

                    if (!rdr.TryReadByte(out byte sib))
                        return null;
					if (((this.currentDecodingContext.ModRegMemByte & 0xC0) == 0) && ((sib & 0x7) == 5))
					{
						offsetWidth = PrimitiveType.Word32;
						b = RegisterStorage.None;
					}
					else
					{
						b = RegFromBitsRexB(sib, addressWidth, GpRegFromBits);
					}
			
					int i = (sib >> 3) & 0x7;
					idx = (i == 0x04) ? RegisterStorage.None : RegFromBitsRexX(i, addressWidth, GpRegFromBits);
					scale = (byte) (1 << (sib >> 6));
				}
			}

            // Now fetch the offset if there was any.

            Constant offset;
            if (offsetWidth != null)
            {
                if (!rdr.IsValidOffset(rdr.Offset + (uint)offsetWidth.Size -1))
                    return null;
                if (!rdr.TryReadLe(offsetWidth, out offset))
                    return null;
            }
            else
            {
                offset = Constant.Invalid;
            }

            return new MemoryOperand(dataWidth, offset)
            {
                Base = b,
                Index = idx,
                Scale = scale,
                SegOverride = segOverride,
            };
		}


		private bool ImplicitWidth(MachineOperand op)
		{
			return op is RegisterOperand || op is X86AddressOperand;
		}

        private static Decoder s_invalid;
        private static Decoder s_nyi;
		private static Decoder [] s_aOpRec;
		private static Decoder [] s_aOpRec0F;
		private static Decoder [] s_aOpRec0F38;
		private static Decoder [] s_aOpRec0F3A;
        private static Decoder [] s_aOpRecGrp;
		private static Decoder [] s_aFpOpRec;
        private static Dictionary<Opcode, Opcode> s_mpVex;

        static X86Disassembler()
		{
            s_invalid = new InstructionDecoder(Opcode.illegal, InstrClass.Invalid, "");
            s_nyi = nyi("This could be invalid or it could be not yet implemented");
            s_aOpRec = CreateOnebyteOprecs();
            s_aOpRec0F = CreateTwobyteOprecs();
            s_aOpRec0F38 = Create0F38Oprecs();
            s_aOpRec0F3A = Create0F3AOprecs();

            s_aOpRecGrp = CreateGroupOprecs();
            s_aFpOpRec = CreateFpuOprecs();
            s_mpVex = CreateVexMapping();
            Debug.Assert(s_aFpOpRec.Length == 8 * 0x48);
		}
	}
}	<|MERGE_RESOLUTION|>--- conflicted
+++ resolved
@@ -571,316 +571,6 @@
             return new NyiDecoder(message);
         }
 
-<<<<<<< HEAD
-        public class FpuOpRec : OpRec
-        {
-            public override X86Instruction Decode(X86Disassembler disasm, byte op, string opFormat)
-            {
-                if (!disasm.TryEnsureModRM(out byte modRM))
-                    return null;
-                OpRec opRec;
-                int iOpRec = (op & 0x07) * 0x48;
-                if (modRM < 0xC0)
-                {
-                    opRec = s_aFpOpRec[iOpRec + ((modRM >> 3) & 0x07)];
-                }
-                else
-                {
-                    opRec = s_aFpOpRec[iOpRec + modRM - 0xB8];
-                }
-                return opRec.Decode(disasm, op, opFormat);
-            }
-        }
-
-        public class TwoByteOpRec : OpRec
-        {
-            public override X86Instruction Decode(X86Disassembler disasm, byte op, string opFormat)
-            {
-                if (!disasm.rdr.TryReadByte(out op))
-                    return null;
-                return s_aOpRec0F[op].Decode(disasm, op, "");
-            }
-        }
-
-        public class ThreeByteOpRec : OpRec
-        {
-            public override X86Instruction Decode(X86Disassembler disasm, byte op, string opFormat)
-            {
-                switch (op)
-                {
-                case 0x38:
-                    if (!disasm.rdr.TryReadByte(out op))
-                        return null;
-                    return s_aOpRec0F38[op].Decode(disasm, op, "");
-                case 0x3A:
-                    if (!disasm.rdr.TryReadByte(out op))
-                        return null;
-                    return s_aOpRec0F3A[op].Decode(disasm, op, "");
-                default: return null;
-                }
-            }
-        }
-
-        public class VexDecoder2 : OpRec
-        {
-            public override X86Instruction Decode(X86Disassembler disasm, byte op, string opFormat)
-            {
-                if (!disasm.rdr.TryReadByte(out op))
-                    return null;
-                var r = (~op >> 5) & 4;
-                var vvvv = (~op >> 3) & 0xF;
-                var pp = op & 3;
-                var ctx = disasm.currentDecodingContext;
-                ctx.IsVex = true;
-                ctx.VexRegister = (byte)vvvv;
-                ctx.RegisterExtensionPrefixByte = (byte)r;
-                ctx.VexLong = (op & 4) != 0;
-                ctx.F2Prefix = pp == 3;
-                ctx.F3Prefix = pp == 2;
-                ctx.SizeOverridePrefix = pp == 1;
-                if (!disasm.rdr.TryReadByte(out op))
-                    return null;
-                var instr = s_aOpRec0F[op].Decode(disasm, op, opFormat);
-                if (instr == null)
-                    return instr;
-                if (!s_mpVex.TryGetValue(instr.code, out Opcode vexCode))
-                {
-                    Debug.Print("{0} Failed to map {1} to VEX counterpart", instr.Address, instr.code);
-                    return null;
-                }
-                instr.code = vexCode;
-                return instr;
-            }
-        }
-
-        public class VexDecoder3 : OpRec
-        {
-            public override X86Instruction Decode(X86Disassembler disasm, byte op, string opFormat)
-            {
-                if (!disasm.rdr.TryReadByte(out op))
-                    return null;
-                var rxb = op >> 5;
-                var mmmmm = op & 0x1F;
-
-                if (!disasm.rdr.TryReadByte(out op))
-                    return null;
-                var w = op >> 7;
-                var vvvv = (~op >> 3) & 0xF;
-                var pp = op & 0x3;
-
-                var ctx = disasm.currentDecodingContext;
-                ctx.IsVex = true;
-                ctx.VexRegister = (byte)vvvv;
-                ctx.VexLong = (op & 4) != 0;
-                ctx.RegisterExtension.FlagWideValue = w != 0;
-                ctx.RegisterExtension.FlagTargetModrmRegister = (rxb & 4) == 0;
-                ctx.RegisterExtension.FlagTargetSIBIndex = (rxb & 2) == 0;
-                ctx.RegisterExtension.FlagTargetModrmRegOrMem = (rxb & 1) == 0;
-                ctx.F2Prefix = pp == 3;
-                ctx.F3Prefix = pp == 2;
-                ctx.SizeOverridePrefix = pp == 1;
-
-                OpRec[] decoders;
-                switch (mmmmm)
-                {
-                case 1: decoders = s_aOpRec0F;  break;
-                case 2: decoders = s_aOpRec0F38; break;
-                case 3: decoders = s_aOpRec0F3A; break;
-                default: return null;
-                }
-                if (!disasm.rdr.TryReadByte(out op))
-                    return null;
-                var instr = decoders[op].Decode(disasm, op, opFormat);
-                if (instr == null)
-                    return instr;
-                if (!s_mpVex.TryGetValue(instr.code, out instr.code))
-                    return null;
-                return instr;
-            }
-        }
-
-        public class F2ByteOpRec : OpRec
-        {
-            public override X86Instruction Decode(X86Disassembler disasm, byte op, string opFormat)
-            {
-                disasm.currentDecodingContext.F2Prefix = true;
-                if (!disasm.rdr.TryReadByte(out op))
-                    return null;
-                return s_aOpRec[op].Decode(disasm, op, opFormat);
-            }
-        }
-
-        public class F3ByteOpRec : OpRec
-        {
-            public override X86Instruction Decode(X86Disassembler disasm, byte op, string opFormat)
-            {
-                byte b = disasm.rdr.PeekByte(0);
-                if (b == 0xC3)
-                {
-                    op = disasm.rdr.ReadByte();
-                    return s_aOpRec[b].Decode(disasm, op, opFormat);
-                }
-                disasm.currentDecodingContext.F3Prefix = true;
-                if (!disasm.rdr.TryReadByte(out op))
-                    return null;
-                return s_aOpRec[op].Decode(disasm, op, opFormat);
-            }
-        }
-
-        public class ChangeDataWidth : OpRec
-        {
-            public override X86Instruction Decode(X86Disassembler disasm, byte op, string opFormat)
-            {
-                disasm.currentDecodingContext.SizeOverridePrefix = true;
-                disasm.dataWidth = (disasm.dataWidth == PrimitiveType.Word16)
-                    ? PrimitiveType.Word32
-                    : PrimitiveType.Word16;
-                op = disasm.rdr.ReadByte();
-                return s_aOpRec[op].Decode(disasm, op, opFormat);
-            }
-        }
-
-        public class ChangeAddressWidth : OpRec
-        {
-            public override X86Instruction Decode(X86Disassembler disasm, byte op, string opFormat)
-            {
-                disasm.addressWidth = (disasm.addressWidth == PrimitiveType.Word16)
-                    ? PrimitiveType.Word32
-                    : PrimitiveType.Word16;
-                op = disasm.rdr.ReadByte();
-                return s_aOpRec[op].Decode(disasm, op, opFormat);
-            }
-        }
-
-        public class PrefixedOpRec : OpRec
-        {
-            private readonly OpRec op;
-            private readonly OpRec opWide;
-            private readonly OpRec op66;
-            private readonly OpRec op66Wide;
-            private readonly OpRec opF3;
-            private readonly OpRec opF2;
-
-            public PrefixedOpRec(
-                Opcode op,
-                string opFmt,
-                Opcode op66 = Opcode.illegal,
-                string op66Fmt = null,
-                Opcode opF3 = Opcode.illegal,
-                string opF3Fmt = null,
-                Opcode opF2 = Opcode.illegal,
-                string opF2Fmt = null,
-                InstrClass iclass = InstrClass.Linear)
-            {
-                OpRec MakeDecoder(Opcode opc, string format)
-                {
-                    return opc != Opcode.illegal
-                        ? new SingleByteOpRec(opc, iclass, format)
-                        : s_invalid;
-                }
-
-                this.op = this.opWide = MakeDecoder(op, opFmt);
-                this.op66 = this.op66Wide = MakeDecoder(op66, op66Fmt);
-                this.opF3 = MakeDecoder(opF3, opF3Fmt);
-                this.opF2 = MakeDecoder(opF2, opF2Fmt);
-            }
-
-            public PrefixedOpRec(
-                Opcode op,
-                Opcode opWide, 
-                string opFmt, 
-                Opcode op66,
-                Opcode op66Wide,
-                string op66Fmt,
-                Opcode opF3 = Opcode.illegal,
-                string opF3Fmt = null,
-                InstrClass iclass = InstrClass.Linear)
-            {
-                OpRec MakeDecoder(Opcode opc, string format)
-                {
-                    return opc != Opcode.illegal
-                        ? new SingleByteOpRec(opc, iclass, format)
-                        : s_nyi;
-                }
-
-                this.op = MakeDecoder(op, opFmt);
-                this.opWide = MakeDecoder(opWide, opFmt);
-                this.op66 = MakeDecoder(op66, op66Fmt);
-                this.op66Wide = MakeDecoder(op66Wide, op66Fmt);
-                this.opF3 = MakeDecoder(opF3, opF3Fmt);
-                this.opF2 = s_nyi;
-            }
-
-            public PrefixedOpRec(
-                OpRec dec = null,
-                OpRec decWide = null,
-                OpRec dec66 = null,
-                OpRec dec66Wide = null,
-                OpRec decF3 = null,
-                OpRec decF2 = null)
-            {
-                this.op = dec ?? s_nyi;
-                this.opWide = decWide ?? s_nyi;
-                this.op66 = dec66 ?? s_nyi;
-                this.op66Wide = dec66Wide ?? s_nyi;
-                this.opF3 = decF3 ?? s_nyi;
-                this.opF2 = decF2 ?? s_nyi;
-            }
-
-            public override X86Instruction Decode(X86Disassembler disasm, byte op, string opFormat)
-            {
-                if (disasm.currentDecodingContext.F2Prefix)
-                {
-                    var instr = opF2.Decode(disasm, op, opFormat);
-                    instr.repPrefix = 0;
-                    return instr;
-                }
-                else if (disasm.currentDecodingContext.F3Prefix)
-                {
-                    var instr = opF3.Decode(disasm, op, opFormat);
-                    instr.repPrefix = 0;
-                    return instr;
-                }
-                else if (disasm.currentDecodingContext.SizeOverridePrefix)
-                {
-                    if (disasm.isRegisterExtensionEnabled && disasm.currentDecodingContext.RegisterExtension.FlagWideValue)
-                        return op66Wide.Decode(disasm, op, opFormat);
-                    else
-                        return op66.Decode(disasm, op, opFormat);
-                }
-                else
-                {
-                    if (disasm.isRegisterExtensionEnabled && disasm.currentDecodingContext.RegisterExtension.FlagWideValue)
-                        return opWide.Decode(disasm, op, opFormat);
-                    else
-                        return this.op.Decode(disasm, op, opFormat);
-                }
-            }
-        }
-
-        public class InterruptOpRec : SingleByteOpRec
-        {
-            public InterruptOpRec(Opcode op, string fmt) : base(op, fmt)
-            {
-            }
-
-            public override X86Instruction Decode(X86Disassembler disasm, byte op, string opFormat)
-            {
-                var instr = base.Decode(disasm, op, opFormat);
-                if (disasm.Emulate8087)
-                {
-                    var imm = (ImmediateOperand)instr.op1;
-                    var vector = imm.Value.ToByte();
-                    if (disasm.IsEmulated8087Vector(vector))
-                    {
-                        return disasm.RewriteEmulated8087Instruction(vector);
-                    }
-                }
-                return instr;
-            }
-        }
-=======
->>>>>>> d600ea31
 
 		/// <summary>
 		/// If the ModR/M byte hasn't been read yet, do so now.
