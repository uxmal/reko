--- conflicted
+++ resolved
@@ -183,12 +183,6 @@
         }
 
         /// <summary>
-<<<<<<< HEAD
-        /// The register in which bits of the flag group are located.
-        /// </summary>
-        public RegisterStorage FlagRegister { get; private set; }
-
-=======
         /// The architectural register in which the flag group bits are
         /// located.
         /// </summary>
@@ -197,7 +191,6 @@
         /// <summary>
         /// Combined bit mask of the flag group bits.
         /// </summary>
->>>>>>> ce2a136a
         public uint FlagGroupBits { get; private set; }
 
         public override T Accept<T>(StorageVisitor<T> visitor)
@@ -655,11 +648,7 @@
             writer.Write(Name);
         }
 
-<<<<<<< HEAD
-        public static RegisterStorage None { get; } =
-=======
         public static RegisterStorage None { get; } = 
->>>>>>> ce2a136a
             new RegisterStorage("None", -1, 0, PrimitiveType.Create(Types.Domain.Any, 0))
             {
                 Domain = StorageDomain.None,
