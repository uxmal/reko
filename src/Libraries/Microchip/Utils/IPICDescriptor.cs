#region License
/* 
<<<<<<< HEAD
 * Copyright (c) 2017-2020 Christian Hostelet.
 * inspired by work from:
 * Copyright (C) 1999-2020 John Källén.
 *
=======
 *
 * Copyrighted (c) 2017-2020 Christian Hostelet.
 *
>>>>>>> e0bd3b76
 * The contents of this file are subject to the terms of the Common Development
 * and Distribution License (the License), or the GPL v2, or (at your option)
 * any later version. 
 * You may not use this file except in compliance with the License.
 *
<<<<<<< HEAD
 * You can obtain a copy of the License at http://www.gnu.org/licenses/gpl-2.0.html.
=======
 * You can obtain a copy of the License at http://www.netbeans.org/cddl.html
 * or http://www.gnu.org/licenses/gpl-2.0.html.
>>>>>>> e0bd3b76
 *
 * This program is distributed in the hope that it will be useful,
 * but WITHOUT ANY WARRANTY; without even the implied warranty of
 * MERCHANTABILITY or FITNESS FOR A PARTICULAR PURPOSE.  See the
 * GNU General Public License for more details.
 *
 * You should have received a copy of the GNU General Public License
 * along with this program; see the file COPYING.  If not, write to
 * the Free Software Foundation, 675 Mass Ave, Cambridge, MA 02139, USA.
 *
<<<<<<< HEAD
 * If applicable, add the following below the header, with the fields
=======
 * When distributing Covered Code, include this CDDL Header Notice in each file
 * and include the License file at http://www.netbeans.org/cddl.txt.
 * If applicable, add the following below the CDDL Header, with the fields
>>>>>>> e0bd3b76
 * enclosed by brackets [] replaced by your own identifying information:
 * "Portions Copyrighted (c) [year] [name of copyright owner]"
 *
 */

<<<<<<< HEAD
#endregion

=======
>>>>>>> e0bd3b76
namespace Reko.Libraries.Microchip
{
    using System.Collections.Generic;

    /// <summary>
    /// This public interface provides access to the PIC definitions (architecture, memory regions, instruction set, etc...).
    /// It permits to dissociate the physical implementation of the Microchip XML definition file from
    /// the accesses by consumers of the PIC descriptor.
    /// </summary>
    public interface IPICDescriptor
    {
        /// <summary> Gets the version number of the interface </summary>
        int Version { get; }

        /// <summary> Gets the PIC name. </summary>
        string PICName { get; }

        /// <summary> Gets the PIC architecture name (16xxxx, 16Exxx, 18xxxx) </summary>
        string ArchName { get; }

        /// <summary> Gets the PIC description. </summary>
        string Description { get; }

        /// <summary> Gets the unique processor identifier. Used by development tools. </summary>
        int ProcID { get; }

        /// <summary> Gets a value from <seealso cref="PICFamily"/> enumeration indicating the PIC family, this PIC belongs to. </summary>
        PICFamily Family { get; }

        /// <summary> Gets the indicator whether this PIC supports the PIC18 instruction set. </summary>
        bool IsPIC18 { get; }

        /// <summary> Gets the indicator whether this PIC supports the PIC18 extended execution mode. </summary>
        bool HasExtendedMode { get; }

        /// <summary> Gets the instruction set identifier of this PIC as a value from the <see cref="InstructionSetID"/> enumeration. </summary>
        InstructionSetID GetInstructionSetID { get; }

        /// <summary> Gets the instruction set family name. </summary>
        string InstructionSetFamily { get; }

        /// <summary> Gets the depth of the hardware stack. </summary>
        int HWStackDepth { get; }

        /// <summary> Gets the number of memory banks. </summary>
        int BankCount { get; }

        /// <summary> Gets address magic offset in the binary image for EEPROM content. </summary>
        uint MagicOffset { get; }

        /// <summary> Gets the memory traits. </summary>
        IEnumerable<IPICMemTrait> PICMemoryTraits { get; }

        /// <summary> Enumerates the program memory regions with address range and attributes. </summary>
        IEnumerable<IPICMemoryRegion> ProgMemoryRegions { get; }

        /// <summary> Enumerates the definition of the configuration fuses. </summary>
        IEnumerable<IDeviceFuse> ConfigurationFuses { get; }

        /// <summary> Enumerates the device hard-coded infos (device config, device information). </summary>
        IEnumerable<IDeviceInfoRegister> DeviceHWInfos { get; }

        /// <summary> Gets the size of the data space in bytes. </summary>
        uint DataSpaceSize { get; }

        /// <summary> Enumerates all the data memory regions with address range and attributes. </summary>
        IEnumerable<IPICMemoryRegion> AllDataMemoryRegions { get; }

        /// <summary> Enumerates the memory regions when running in the specified PIC execution mode. </summary>
        /// <param name="mode">The PIC execution mode.</param>
        IEnumerable<IPICMemoryRegion> DataMemoryRegions(PICExecMode mode);

        /// <summary> Enumerates the mirroring regions. </summary>
        IEnumerable<IPICMirroringRegion> MirroringRegions { get; }

        /// <summary> Enumerates the Special Function Registers. </summary>
        IEnumerable<ISFRRegister> SFRs { get; }

        /// <summary> Enumerates the Joined Special Function Registers. </summary>
        IEnumerable<IJoinedRegister> JoinedRegisters { get; }

        /// <summary> Enumerates the Interrupt Requests. </summary>
        IEnumerable<IInterrupt> Interrupts { get; }

    }

    /// <summary> This interface provides traits (characteristics) for a given PIC memory qualified by domain/sub-domain. </summary>
    public interface IPICMemTrait
    {
        /// <summary> Gets the memory domain as a value from the enumeration <seealso cref="PICMemoryDomain"/> enumeration. </summary>
        PICMemoryDomain Domain { get; }

        /// <summary> Gets the memory sub-domain as a value from the enumeration <seealso cref="PICMemorySubDomain"/> enumeration. </summary>
        PICMemorySubDomain SubDomain { get; }

        /// <summary> Gets the size of the memory word (in bytes). </summary>
        uint WordSize { get; }

        /// <summary> Gets the memory location access size (in bytes). </summary>
        uint LocSize { get; }

        /// <summary> Gets the memory word implementation (bit mask). </summary>
        uint WordImpl { get; }

        /// <summary> Gets the initial (erased) memory word value. </summary>
        uint WordInit { get; }

        /// <summary> Gets the memory word 'safe' value. (Probably unused) </summary>
        uint WordSafe { get; }

    }

    /// <summary> A default memory trait. </summary>
    public sealed class DefaultMemTrait : IPICMemTrait
    {
        public uint WordSize => 1;
        public uint LocSize => 1;
        public uint WordImpl => 0xFF;
        public uint WordInit => 0xFF;
        public uint WordSafe => 0x00;
        public PICMemoryDomain Domain => PICMemoryDomain.Unknown;
        public PICMemorySubDomain SubDomain => PICMemorySubDomain.Undef;
    }

    /// <summary> This interface permits to retrieve the description of a mirroring memory region. </summary>
    public interface IPICMirroringRegion
    {
        /// <summary> Gets the starting address of the mirroring region. </summary>
        uint Addr { get; }

        /// <summary> Gets the size in bytes of the mirroring region. </summary>
        uint ByteSize { get; }

        /// <summary> Gets the identifier of the target mirrored region. </summary>
        string TargetRegionID { get; }

    }

    /// <summary> This interface provides access to the description of a PIC memory region. </summary>
    public interface IPICMemoryRegion : IPICMemoryAddrRange
    {
        /// <summary> Gets the name/identifier of the memory region, if any. </summary>
        string RegionID { get; }

        /// <summary> Gets a value indicating whether this memory region is banked. </summary>
        bool IsBank { get; }

        /// <summary> Gets the memory bank number, if any </summary>
        int Bank { get; }

        /// <summary> Gets the shadow identifier reference, if any. </summary>
        string ShadowIDRef { get; }

        /// <summary> Gets the shadow memory address offset, if any. </summary>
        int ShadowOffset { get; }

        /// <summary> Gets a value indicating whether this memory region is a section. </summary>
        bool IsSection { get; }

        /// <summary> Gets the textual description of the section, if any. </summary>
        string SectionDesc { get; }

        /// <summary> Gets the name of the section, if any. </summary>
        string SectionName { get; }

    }

    /// <summary> This interface provides information on PIC memory address range [begin,end) , domain, sub-domain. </summary>
    public interface IPICMemoryAddrRange
    {

        /// <summary> Gets the beginning address of the memory range. </summary>
        uint BeginAddr { get; }

        /// <summary> Gets the ending (+1) address of the memory range. </summary>
        uint EndAddr { get; }

        /// <summary>
        /// Gets the memory domain of this memory range, a value from the <see cref="MemoryDomain"/> enumeration.
        /// </summary>
        PICMemoryDomain MemoryDomain { get; }

        /// <summary>
        /// Gets the memory sub-domain of this memory range, a value from the <see cref="MemorySubDomain"/> enumeration.
        /// </summary>
        PICMemorySubDomain MemorySubDomain { get; }

    }

    /// <summary> Values that represent PIC memory domains. </summary>
    public enum PICMemoryDomain : byte
    {
        /// <summary> Memory does not belong to any known PIC memory spaces. </summary>
        Unknown = 0,
        /// <summary> Memory belongs to the PIC Program memory space. </summary>
        Prog,
        /// <summary> Memory belongs to the PIC Data memory space. </summary>
        Data,
        /// <summary> Memory is an absolute memory space. </summary>
        Absolute,
        /// <summary> Memory belongs to some other PIC memory space. </summary>
        Other
    };

    /// <summary> Values that represent PIC memory sub-domains. </summary>
    public enum PICMemorySubDomain
    {
        /// <summary>Memory region is undefined (transient value).</summary>
        Undef = -1,
        /// <summary>Data region contains Special Function Registers (SFRDataSector).</summary>
        SFR,
        /// <summary>Data region contains General Purpose Registers (GPRDataSector).</summary>
        GPR,
        /// <summary>Data region contains Dual-Port Registers (DPRDataSector).</summary>
        DPR,
        /// <summary>Data region contains Non-Memory-Map Registers (NMMRPlace).</summary>
        NNMR,
        /// <summary>Data region is a zone reserved for Emulator (EmulatorZone).</summary>
        Emulator,
        /// <summary>Data region is a linear view of data memory (LinearDataSector).</summary>
        Linear,
        /// <summary>Data region is a Direct Access Memory space.</summary>
        DMA,
        /// <summary>Program region contains code (CodeSector).</summary>
        Code,
        /// <summary>Program region contains external code (ExtCodeSector).</summary>
        ExtCode,
        /// <summary>Program region contains Data EEPROM (EEDataSector).</summary>
        EEData,
        /// <summary>Program region contains Configuration Fuses Words (ConfigFuseSector).</summary>
        DeviceConfig,
        /// <summary>Program region contains Device Configuration Information (DCISector).</summary>
        DeviceConfigInfo,
        /// <summary>Program region contains Device Information Array (DIASector).</summary>
        DeviceInfoAry,
        /// <summary>Program region contains User IDs words (UserIDSector).</summary>
        UserID,
        /// <summary>Program region contains Device IDs words (DeviceIDsector).</summary>
        DeviceID,
        /// <summary>Program region contains Revision IDs words (RevisionIDSector).</summary>
        RevisionID,
        /// <summary>Program region is used for Debugger (BACKBUGVectorSector).</summary>
        Debugger,
        /// <summary>Program region contains Calibration words (CalDataZone).</summary>
        Calib,
        /// <summary>Program region is reserved for Factory Tests (TestZone).</summary>
        Test,
        /// <summary>Program region contains unspecified data.</summary>
        Other
    };

    /// <summary> This interface provides access to a PIC device configuration (fuse) register. </summary>
    public interface IDeviceFuse
    {
        /// <summary> Gets the memory address of the device configuration/fuse register. </summary>
        int Addr { get; }

        /// <summary> Gets the name of the device configuration/fuse register. </summary>
        string Name { get; }

        /// <summary> Gets the textual description of the device configuration/fuse register. </summary>
        string Description { get; }

        /// <summary> Gets the bit width of the device configuration/fuse register. </summary>
        int BitWidth { get; }

        /// <summary> Gets the implemented bit mask of the device configuration/fuse register. </summary>
        int ImplMask { get; }

        /// <summary> Gets the access modes of the device configuration/fuse register's bits. </summary>
        string AccessBits { get; }

        /// <summary> Gets the default value of the device configuration/fuse register. </summary>
        int DefaultValue { get; }

        /// <summary> Gets a value indicating whether this configuration/fuse register is hidden to language tools. </summary>
        bool IsLangHidden { get; }

        /// <summary> Enumerates the illegal settings for this configuration/fuse register. </summary>
        IEnumerable<IDeviceFusesIllegal> IllegalSettings { get; }

        /// <summary> Enumerates the bit fields of the configuration/fuse register. </summary>
        IEnumerable<IDeviceFusesField> ConfigFields { get; }

    }

    /// <summary> This interface provides conditions for illegal device configuration settings. </summary>
    public interface IDeviceFusesIllegal
    {
        /// <summary> Gets the "when" pattern of the illegal condition. </summary>
        string When { get; }

        /// <summary> Gets the textual description of the illegal condition. </summary>
        string Description { get; }

    }

    /// <summary> This interface provides access to the individual bitfields of a PIC device configuration/fuse register. </summary>
    public interface IDeviceFusesField : IRegisterBitField
    {
        /// <summary> Enumerates the semantics of the settings for this configuration field. </summary>
        IEnumerable<IDeviceFusesSemantic> Semantics { get; }

    }

    /// <summary> This interface provides access to a semantic of a PIC device configuration/fuse bitfield. </summary>
    public interface IDeviceFusesSemantic
    {
        /// <summary> Gets the name of the fuses field. </summary>
        string Name { get; }

        /// <summary> Gets the textual description of the fuses field configuration pattern. </summary>
        string Description { get; }

        /// <summary> Gets the 'when' condition for the fuses field value (configuration pattern). </summary>
        string When { get; }

        /// <summary> Gets a value indicating whether this configuration pattern is hidden. </summary>
        bool IsHidden { get; }

        /// <summary> Gets a value indicating whether this configuration pattern is hidden to language tools. </summary>
        bool IsLangHidden { get; }

    }

    /// <summary> This interface provides access to all device information registers (either from DIA or DCI sector) </summary>
    public interface IDeviceInfoSector : IPICMemoryRegion
    {
        /// <summary> Enumerates the device information registers. </summary>
        IEnumerable<IDeviceInfoRegister> Registers { get; }
    }

    /// <summary> This interface provides access to a device information register. </summary>
    public interface IDeviceInfoRegister
    {
        /// <summary> Gets the address of the device information register. </summary>
        int Addr { get; }

        /// <summary> Gets the name of the device information register. </summary>
        string Name { get; }

        /// <summary> Gets the bit width of the device information register. </summary>
        int BitWidth { get; }
    }

    public interface IRegisterBasicInfo
    {
        /// <summary> Gets the data memory address of this register. </summary>
        uint Addr { get; }

        /// <summary> Gets the name of this register. </summary>
        string Name { get; }

        /// <summary> Gets the textual description of this register. </summary>
        string Description { get; }

        /// <summary> Gets the bit width of this register. </summary>
        byte BitWidth { get; }

    }

    /// <summary> This interface provides access to the definition of a single Special Function Register (SFR). </summary>
    public interface ISFRRegister : IRegisterBasicInfo
    {

        /// <summary> Gets the byte width of this SFR. </summary>
        int ByteWidth { get; }

        /// <summary> Gets the implemented bits mask of this SFR. </summary>
        uint ImplMask { get; }

        /// <summary> Gets the access mode bits descriptor for this SFR. </summary>
        string AccessBits { get; }

        /// <summary> Gets the Master Clear (MCLR) bits values (string) of this SFR. </summary>
        string MCLR { get; }

        /// <summary> Gets the Power-ON Reset bits values (string) of this SFR. </summary>
        string POR { get; }

        /// <summary> Gets a value indicating whether this SFR is indirect. </summary>
        bool IsIndirect { get; }

        /// <summary> Gets a value indicating whether this SFR is volatile. </summary>
        bool IsVolatile { get; }

        /// <summary> Gets a value indicating whether this SFR is hidden. </summary>
        bool IsHidden { get; }

        /// <summary> Gets a value indicating whether this SFR is hidden to language tools. </summary>
        bool IsLangHidden { get; }

        /// <summary> Gets a value indicating whether this SFR is hidden to MPLAB IDE. </summary>
        bool IsIDEHidden { get; }

        /// <summary> Gets the Non-Memory-Mapped-Register identifier of the SFR. </summary>
        string NMMRID { get; }

        /// <summary> Gets a value indicating whether this SFR is Non-Memory-Mapped. </summary>
        bool IsNMMR { get; }

        /// <summary> Enumerates the definition of the bit fields contained in this SFR. </summary>
        IEnumerable<ISFRBitField> BitFields { get; }

    }

    /// <summary> This interface provides access to a single SFR bitfield with its semantics. </summary>
    public interface ISFRBitField : IRegisterBitField
    {
        /// <summary> Enumerates all the semantics of this SFR bitfield. </summary>
        IEnumerable<ISFRFieldSemantic> FieldSemantics { get; }
    }

    /// <summary> This interface provides access to a SFR field semantic (condition of activation in the PIC). </summary>
    public interface ISFRFieldSemantic
    {
        /// <summary> Gets the textual description of the semantic.</summary>
        string Description { get; }

        /// <summary> Gets the "when" condition of the semantic. </summary>
        string When { get; }
    }

    /// <summary> This interface provides access to a Joined SFR register. </summary>
    public interface IJoinedRegister : IRegisterBasicInfo
    {
        /// <summary> Enumerates the child SFRs of this joined SFR register. </summary>
        IEnumerable<ISFRRegister> ChildSFRs { get; }

    }

    /// <summary> This interface provides access to a register bit field definition. </summary>
    public interface IRegisterBitField
    {
        /// <summary> Gets the name of the register's field. </summary>
        string Name { get; }

        /// <summary> Gets the textual description of the field. </summary>
        string Description { get; }

        /// <summary> Gets the bit position of the field. </summary>
        byte BitPos { get; }

        /// <summary> Gets the bit width of the field. </summary>
        byte BitWidth { get; }

        /// <summary> Gets the bit mask of the field in the register. </summary>
        int BitMask { get; }

        /// <summary> Gets a value indicating whether this bit field is globally hidden. </summary>
        bool IsHidden { get; }

        /// <summary> Gets a value indicating whether this bit field is hidden to language tools. </summary>
        bool IsLangHidden { get; }

        /// <summary> Gets a value indicating whether this bit field is hidden to the MPLAB IDE. </summary>
        bool IsIDEHidden { get; }

    }

    /// <summary> This interface provides IRQ description for a PIC interrupt vector entry. </summary>
    public interface IInterrupt
    {
        /// <summary> Gets the IRQ number. </summary>
        uint IRQ { get; }

        /// <summary> Gets the name of the interrupt request.</summary>
        string Name { get; }

        /// <summary> Gets the description of the interrupt request. </summary>
        string Description { get; }
    }

}<|MERGE_RESOLUTION|>--- conflicted
+++ resolved
@@ -1,26 +1,15 @@
 #region License
 /* 
-<<<<<<< HEAD
- * Copyright (c) 2017-2020 Christian Hostelet.
- * inspired by work from:
- * Copyright (C) 1999-2020 John Källén.
- *
-=======
  *
  * Copyrighted (c) 2017-2020 Christian Hostelet.
  *
->>>>>>> e0bd3b76
  * The contents of this file are subject to the terms of the Common Development
  * and Distribution License (the License), or the GPL v2, or (at your option)
  * any later version. 
  * You may not use this file except in compliance with the License.
  *
-<<<<<<< HEAD
- * You can obtain a copy of the License at http://www.gnu.org/licenses/gpl-2.0.html.
-=======
  * You can obtain a copy of the License at http://www.netbeans.org/cddl.html
  * or http://www.gnu.org/licenses/gpl-2.0.html.
->>>>>>> e0bd3b76
  *
  * This program is distributed in the hope that it will be useful,
  * but WITHOUT ANY WARRANTY; without even the implied warranty of
@@ -31,23 +20,15 @@
  * along with this program; see the file COPYING.  If not, write to
  * the Free Software Foundation, 675 Mass Ave, Cambridge, MA 02139, USA.
  *
-<<<<<<< HEAD
- * If applicable, add the following below the header, with the fields
-=======
  * When distributing Covered Code, include this CDDL Header Notice in each file
  * and include the License file at http://www.netbeans.org/cddl.txt.
  * If applicable, add the following below the CDDL Header, with the fields
->>>>>>> e0bd3b76
  * enclosed by brackets [] replaced by your own identifying information:
  * "Portions Copyrighted (c) [year] [name of copyright owner]"
  *
  */
-
-<<<<<<< HEAD
 #endregion
 
-=======
->>>>>>> e0bd3b76
 namespace Reko.Libraries.Microchip
 {
     using System.Collections.Generic;
