// fn0C00_0000
// Return size: 2
// Mem0:Mem
// fp:fp
// sp:sp
// al:al
// ds:ds
// ax:ax
// SCZO:SCZO
// dx_ax:Sequence dx:ax
// dx:dx
// cx:cx
// cl:cl
// Top:Top
// return address size: 2
define fn0C00_0000
fn0C00_0000_entry:
	sp = fp
	// succ:  l0C00_0000
l0C00_0000:
<<<<<<< HEAD
	sp = fp
	Top = 0
=======
>>>>>>> 6409f92e
	al = Mem0[ds:0x0300:byte]
	ax = Mem0[ds:0x0301:byte] *u al
	SCZO = cond(ax)
	Mem0[ds:0x0302:word16] = ax
	ax = Mem0[ds:0x0304:word16]
	dx_ax = Mem0[ds:0x0306:word16] *u ax
	SCZO = cond(dx_ax)
	Mem0[ds:0x0308:word16] = ax
	Mem0[ds:0x030A:word16] = dx
	cx = Mem0[ds:0x030C:word16]
	ax = Mem0[ds:0x030E:word16]
	dx_ax = cx *s ax
	SCZO = cond(dx_ax)
	Mem0[ds:0x0310:word16] = ax
	Mem0[ds:0x0312:word16] = dx
	al = Mem0[ds:0x0300:byte]
	cl = Mem0[ds:0x0301:byte]
	ax = cl *u al
	SCZO = cond(ax)
	Mem0[ds:0x0302:word16] = ax
	ax = Mem0[ds:0x0304:word16] *s 0x0024
	SCZO = cond(ax)
	dx = ax *s 0x0024
	SCZO = cond(dx)
	ax = Mem0[ds:0x0304:word16] *s 0x0114
	SCZO = cond(ax)
	dx = ax *s 0x0114
	SCZO = cond(dx)
	ax = Mem0[ds:0x0304:word16] *s 0x0114
	SCZO = cond(ax)
	return
	// succ:  fn0C00_0000_exit
fn0C00_0000_exit:<|MERGE_RESOLUTION|>--- conflicted
+++ resolved
@@ -16,13 +16,9 @@
 define fn0C00_0000
 fn0C00_0000_entry:
 	sp = fp
+	Top = 0
 	// succ:  l0C00_0000
 l0C00_0000:
-<<<<<<< HEAD
-	sp = fp
-	Top = 0
-=======
->>>>>>> 6409f92e
 	al = Mem0[ds:0x0300:byte]
 	ax = Mem0[ds:0x0301:byte] *u al
 	SCZO = cond(ax)
