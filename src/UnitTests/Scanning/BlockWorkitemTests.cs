﻿#region License
/* 
 * Copyright (C) 1999-2018 John Källén.
 *
 * This program is free software; you can redistribute it and/or modify
 * it under the terms of the GNU General Public License as published by
 * the Free Software Foundation; either version 2, or (at your option)
 * any later version.
 *
 * This program is distributed in the hope that it will be useful,
 * but WITHOUT ANY WARRANTY; without even the implied warranty of
 * MERCHANTABILITY or FITNESS FOR A PARTICULAR PURPOSE.  See the
 * GNU General Public License for more details.
 *
 * You should have received a copy of the GNU General Public License
 * along with this program; see the file COPYING.  If not, write to
 * the Free Software Foundation, 675 Mass Ave, Cambridge, MA 02139, USA.
 */
#endregion

using NUnit.Framework;
using Reko.Arch.X86;
using Reko.Core;
using Reko.Core.Code;
using Reko.Core.Expressions;
using Reko.Core.Rtl;
using Reko.Core.Serialization;
using Reko.Core.Services;
using Reko.Core.Types;
using Reko.Scanning;
using Reko.UnitTests.Mocks;
using Rhino.Mocks;
using System;
using System.Collections.Generic;
using System.ComponentModel.Design;
using System.Diagnostics;
using System.IO;
<<<<<<< HEAD
=======
using System.ComponentModel.Design;
using Reko.Core.Services;
using System;
>>>>>>> c66c7517

namespace Reko.UnitTests.Scanning
{
    [TestFixture]
    public class BlockWorkitemTests
    {
        private MockRepository mr;
        private IScanner scanner;
        private IProcessorArchitecture arch;
        private Program program;
        private Procedure proc;
        private Block block;
        private RtlTrace trace;
        private Identifier r0;
        private Identifier r1;
        private Identifier r2;
        private Identifier sp;
        private Identifier grf;

        [SetUp]
        public void Setup()
        {
            mr = new MockRepository();
            program = new Program();
            proc = new Procedure("testProc", new Frame(PrimitiveType.Word32));
            block = proc.AddBlock("l00100000");
            trace = new RtlTrace(0x00100000);
            r0 = new Identifier("r0", PrimitiveType.Word32, new RegisterStorage("r0", 0, 0, PrimitiveType.Word32));
            r1 = new Identifier("r1", PrimitiveType.Word32, new RegisterStorage("r1", 1, 0, PrimitiveType.Word32));
            r2 = new Identifier("r2", PrimitiveType.Word32, new RegisterStorage("r2", 2, 0, PrimitiveType.Word32));
            sp = new Identifier("sp", PrimitiveType.Word32, new RegisterStorage("sp", 15, 0, PrimitiveType.Word32));
            grf = proc.Frame.EnsureFlagGroup(Registers.eflags, 3, "SCZ", PrimitiveType.Byte);
            var sc = new ServiceContainer();
            var listener = mr.Stub<DecompilerEventListener>();
            scanner = mr.StrictMock<IScanner>();
            arch = mr.Stub<IProcessorArchitecture>();
            program.Architecture = arch;
            program.SegmentMap = new SegmentMap(
                Address.Ptr32(0x00100000),
                new ImageSegment(
                    ".text",
                    new MemoryArea(Address.Ptr32(0x00100000), new byte[0x20000]),
                    AccessMode.ReadExecute));
            arch.Replay();
            program.Platform = new DefaultPlatform(null, arch);
            arch.BackToRecord();
            arch.StackRegister = (RegisterStorage)sp.Storage;
            arch.Stub(s => s.PointerType).Return(PrimitiveType.Ptr32);
            arch.Stub(s => s.CreateFrameApplicationBuilder(null, null, null)).IgnoreArguments().Do(
                new Func<IStorageBinder, CallSite, Expression, FrameApplicationBuilder>(
                    (frame, site, callee) => new FrameApplicationBuilder(arch, frame, site, callee, false)));
            scanner.Stub(s => s.Services).Return(sc);
            sc.AddService<DecompilerEventListener>(listener);
        }

        private BlockWorkitem CreateWorkItem(Address addr)
        {
            return CreateWorkItem(addr, new FakeProcessorState(arch));
        }

        private BlockWorkitem CreateWorkItem(Address addr, ProcessorState state)
        {
            return new BlockWorkitem(
                scanner,
                program,
                state,
                addr);
        }

        private FunctionType CreateSignature(RegisterStorage ret, params RegisterStorage[] args)
        {
            var retReg = proc.Frame.EnsureRegister(ret);
            var argIds = new List<Identifier>();
            foreach (var arg in args)
            {
                argIds.Add(proc.Frame.EnsureRegister(arg));
            }
            return new FunctionType(retReg, argIds.ToArray());
        }

        private void Given_Segment(string segName, uint addr, int size, AccessMode mode)
        {
            program.SegmentMap.AddSegment(new ImageSegment(segName, new MemoryArea(Address.Ptr32(addr), new byte[size]), mode));
        }

        private bool StashArg(ref ProcessorState state, ProcessorState value)
        {
            state = value;
            return true;
        }

        [Test]
        public void Bwi_RewriteReturn()
        {
            trace.Add(m => { m.Return(4, 0); });
            trace.Add(m => { m.Fn(m.Int32(0x49242)); });

            using (mr.Record())
            {
                scanner.Stub(x => x.FindContainingBlock(
                    Arg<Address>.Is.Anything)).Return(block);
                scanner.Stub(x => x.TerminateBlock(null, null)).IgnoreArguments();
                scanner.Stub(x => x.SetProcedureReturnAddressBytes(
                    Arg<Procedure>.Is.NotNull,
                    Arg<int>.Is.Equal(4),
                    Arg<Address>.Matches(a => a.ToLinear() == 0x00100000)));
                scanner.Stub(x => x.GetTrace(null, null, null)).IgnoreArguments().Return(trace);
            }

            var wi = CreateWorkItem(Address.Ptr32(0x1000));
            wi.Process();
            Assert.AreEqual(1, block.Statements.Count);
            Assert.IsTrue(proc.ControlGraph.ContainsEdge(block, proc.ExitBlock), "Expected return to add an edge to the Exit block");
        }

        [Test]
        public void Bwi_StopOnGoto()
        {
            trace.Add(m =>
            {
                m.Assign(r0, m.Word32(3));
                m.Goto(Address.Ptr32(0x104000));
            });

            Block next = block.Procedure.AddBlock("next");
            using (mr.Record())
            {
                arch.Stub(x => x.PointerType).Return(PrimitiveType.Ptr32);
                arch.Stub(x => x.CreateRewriter(
                    Arg<EndianImageReader>.Is.Anything,
                    Arg<ProcessorState>.Is.Anything,
                    Arg<IStorageBinder>.Is.Anything,
                    Arg<IRewriterHost>.Is.Anything)).Return(trace);
                scanner.Stub(x => x.FindContainingBlock(
                    Arg<Address>.Is.Anything)).Return(block);
                scanner.Expect(x => x.EnqueueJumpTarget(
                    Arg<Address>.Is.NotNull,
                    Arg<Address>.Is.Anything,
                    Arg<Procedure>.Is.Same(block.Procedure),
                    Arg<ProcessorState>.Is.Anything)).Return(next);
                scanner.Stub(x => x.TerminateBlock(null, null)).IgnoreArguments();
                scanner.Stub(x => x.GetTrace(null, null, null)).IgnoreArguments().Return(trace);
                scanner.Stub(f => f.GetImportedProcedure(null, null)).IgnoreArguments().Return(null);
                scanner.Stub(s => s.GetTrampoline(null)).IgnoreArguments().Return(null);
            }

            var wi = CreateWorkItem(Address.Ptr32(0x1000));
            wi.Process();
            Assert.AreEqual(2, block.Statements.Count);
            Assert.AreEqual("r0 = 0x00000003", block.Statements[0].ToString());
            Assert.AreEqual("goto 0x00104000", block.Statements[1].ToString());
            Assert.AreEqual(1, proc.ControlGraph.Successors(block).Count);
            var items = new List<Block>(proc.ControlGraph.Successors(block));
            Assert.AreSame(next, items[0]);
            mr.VerifyAll();
        }

        [Test]
        public void Bwi_HandleBranch()
        {
            trace.Add(m =>
                m.Branch(r1, Address.Ptr32(0x00104000), RtlClass.ConditionalTransfer));
            trace.Add(m =>
                m.Assign(r1, r2));
            var blockElse = new Block(proc, "else");
            var blockThen = new Block(proc, "then");
            ProcessorState s1 = null;
            ProcessorState s2 = null;
            using (mr.Record())
            {
                arch.Stub(a => a.FramePointerType).Return(PrimitiveType.Ptr32);
                arch.Stub(x => x.CreateRewriter(
                    Arg<EndianImageReader>.Is.Anything,
                    Arg<ProcessorState>.Is.Anything,
                    Arg<IStorageBinder>.Is.Anything,
                    Arg<IRewriterHost>.Is.Anything)).Return(trace);
                scanner.Stub(x => x.FindContainingBlock(
                    Arg<Address>.Is.Anything)).Return(block);
                scanner.Expect(x => x.EnqueueJumpTarget(
                    Arg<Address>.Is.NotNull,
                    Arg<Address>.Matches(arg => arg.Offset == 0x00100004),
                    Arg<Procedure>.Is.Same(block.Procedure),
                    Arg<ProcessorState>.Matches(arg => StashArg(ref s1, arg)))).Return(blockElse);
                scanner.Expect(x => x.EnqueueJumpTarget(
                    Arg<Address>.Is.NotNull,
                    Arg<Address>.Matches(arg => arg.Offset == 0x00104000),
                    Arg<Procedure>.Is.Same(block.Procedure),
                    Arg<ProcessorState>.Matches(arg => StashArg(ref s2, arg)))).Return(blockThen);
                scanner.Stub(x => x.GetTrace(null, null, null)).IgnoreArguments().Return(trace);
            }
            var wi = CreateWorkItem(Address.Ptr32(0x1000));
            wi.Process();
            Assert.AreEqual(1, block.Statements.Count, "Expected a branch statement in the block");
            Assert.AreNotSame(s1, s2);
            Assert.IsNotNull(s1);
            Assert.IsNotNull(s2);

            mr.VerifyAll();
        }

        [Test]
        public void Bwi_CallInstructionShouldAddNodeToCallgraph()
        {
            trace.Add(m => { m.Call(Address.Ptr32(0x102000), 4); });
            trace.Add(m => { m.Assign(m.Word32(0x4000), m.Word32(0)); });
            trace.Add(m => { m.Return(4, 0); });

            using (mr.Record())
            {
                arch.Stub(x => x.CreateRewriter(
                    Arg<EndianImageReader>.Is.Anything,
                    Arg<ProcessorState>.Is.Anything,
                    Arg<IStorageBinder>.Is.Anything,
                    Arg<IRewriterHost>.Is.Anything)).Return(trace);
                arch.Stub(x => x.PointerType).Return(PrimitiveType.Ptr32);
                scanner.Stub(x => x.GetImportedProcedure(null, null)).IgnoreArguments().Return(null);
                scanner.Stub(x => x.FindContainingBlock(
                    Arg<Address>.Is.Anything)).Return(block);
                scanner.Expect(x => x.ScanProcedure(
                    Arg<Address>.Matches(arg => arg.Offset == 0x102000),
                    Arg<string>.Is.Null,
                    Arg<ProcessorState>.Is.Anything))
                        .Return(new Procedure("fn102000", new Frame(PrimitiveType.Word32)));
                scanner.Stub(x => x.TerminateBlock(null, null)).IgnoreArguments();
                scanner.Stub(x => x.SetProcedureReturnAddressBytes(
                    Arg<Procedure>.Is.NotNull,
                    Arg<int>.Is.Equal(4),
                    Arg<Address>.Is.NotNull));
                scanner.Stub(x => x.GetTrace(null, null, null)).IgnoreArguments().Return(trace);
            }
            var wi = CreateWorkItem(Address.Ptr32(0x1000));
            wi.Process();
            var callees = new List<Procedure>(program.CallGraph.Callees(block.Procedure));
            Assert.AreEqual(1, callees.Count);
            Assert.AreEqual("fn102000", callees[0].Name);
        }

        [Test]
        public void Bwi_CallingAllocaWithConstant()
        {
            program.Architecture = new X86ArchitectureFlat32("x86-protected-32");
            program.Platform = new DefaultPlatform(null, program.Architecture);
            var sig = CreateSignature(Registers.esp, Registers.eax);
            var alloca = new ExternalProcedure("alloca", sig)
            {
                Characteristics = new ProcedureCharacteristics
                {
                    IsAlloca = true
                }
            };

            using (mr.Record())
            {
                scanner.Stub(x => x.FindContainingBlock(
                    Arg<Address>.Is.Anything)).Return(block);
                scanner.Expect(x => x.GetImportedProcedure(
                    Arg<Address>.Matches(a => a.ToLinear() == 0x102000u),
                    Arg<Address>.Is.NotNull)).Return(alloca);
                scanner.Stub(x => x.GetTrace(null, null, null)).IgnoreArguments().Return(trace);
            }
            trace.Add(m => m.Call(Address.Ptr32(0x102000), 4));
            var state = new FakeProcessorState(program.Architecture);
            state.SetRegister(Registers.eax, Constant.Word32(0x0400));
            var wi = CreateWorkItem(Address.Ptr32(0x1000), state);
            wi.Process();

            mr.VerifyAll();
            Assert.AreEqual(1, block.Statements.Count);
            Assert.AreEqual("esp = esp - 0x00000400", block.Statements.Last.ToString());
        }

        [Test]
        public void Bwi_CallingAllocaWithNonConstant()
        {
            arch = mr.Stub<IProcessorArchitecture>();
            arch = new X86ArchitectureFlat32("x86-protected-32");
            program.Platform = new DefaultPlatform(null, arch);

            var sig = CreateSignature(Registers.esp, Registers.eax);
            var alloca = new ExternalProcedure("alloca", sig, new ProcedureCharacteristics
            {
                IsAlloca = true
            });

            trace.Add(m => m.Call(Address.Ptr32(0x102000), 4));

            using (mr.Record())
            {
                scanner.Stub(x => x.FindContainingBlock(
                    Arg<Address>.Is.Anything)).Return(block);
                scanner.Expect(x => x.GetImportedProcedure(
                    Arg<Address>.Is.Equal(Address.Ptr32(0x102000u)),
                    Arg<Address>.Is.NotNull)).Return(alloca);
                scanner.Stub(x => x.GetTrace(null, null, null)).IgnoreArguments().Return(trace);

            }
            var wi = CreateWorkItem(Address.Ptr32(0x1000));
            wi.Process();
            mr.VerifyAll();
            Assert.AreEqual(1, block.Statements.Count);
            Assert.AreEqual("esp = alloca(eax)", block.Statements.Last.ToString());
        }

        [Test]
        public void Bwi_CallTerminatingProcedure_StopScanning()
        {
            proc = Procedure.Create("proc", Address.Ptr32(0x102000), new Frame(PrimitiveType.Ptr32));
            var terminator = Procedure.Create("terminator", Address.Ptr32(0x0001000), new Frame(PrimitiveType.Ptr32));
            terminator.Characteristics = new ProcedureCharacteristics {
                Terminates = true,
            };
            block = proc.AddBlock("the_block");
            arch.Stub(a => a.PointerType).Return(PrimitiveType.Word32);
            scanner.Stub(s => s.FindContainingBlock(Arg<Address>.Is.Anything)).Return(block);
            scanner.Stub(s => s.GetImportedProcedure(Arg<Address>.Is.Anything, Arg<Address>.Is.NotNull)).Return(null);
            scanner.Expect(s => s.ScanProcedure(
                Arg<Address>.Is.Anything,
                Arg<string>.Is.Anything,
                Arg<ProcessorState>.Is.Anything))
                .Return(terminator);
            scanner.Expect(s => s.TerminateBlock(Arg<Block>.Is.NotNull, Arg<Address>.Is.NotNull));
            arch.Stub(a => a.FramePointerType).Return(PrimitiveType.Ptr32);
            scanner.Stub(s => s.GetTrace(null, null, null)).IgnoreArguments().Return(trace);
            mr.ReplayAll();

            trace.Add(m => m.Call(Address.Ptr32(0x00102000), 4));
            trace.Add(m => m.SideEffect(new ProcedureConstant(VoidType.Instance, new PseudoProcedure("shouldnt_decompile_this", VoidType.Instance, 0))));

            var wi = CreateWorkItem(Address.Ptr32(0x2000));
            wi.Process();

            Assert.AreEqual(1, block.Statements.Count, "Should only have rewritten the Call to 'terminator'");
            mr.VerifyAll();
        }

        [Test]
        public void Bwi_CallProcedureWithSignature()
        {
            var proc2 = new Procedure("fn2000", new Frame(PrimitiveType.Ptr32));
            var sig = FunctionType.Func(
                proc2.Frame.EnsureRegister(new RegisterStorage("r1", 1, 0, PrimitiveType.Word32)),
                proc2.Frame.EnsureRegister(new RegisterStorage("r2", 2, 0, PrimitiveType.Word32)),
                proc2.Frame.EnsureRegister(new RegisterStorage("r3", 3, 0, PrimitiveType.Word32)));
            proc2.Signature = sig;
            var block2 = new Block(proc, "l00100008");
            var block3 = new Block(proc, "l00100004");
            arch.Stub(a => a.PointerType).Return(PrimitiveType.Ptr32);
            scanner.Expect(s => s.FindContainingBlock(Address.Ptr32(0x00001000))).IgnoreArguments().Return(block).Repeat.Times(2);
            scanner.Expect(s => s.FindContainingBlock(Address.Ptr32(0x00001004))).IgnoreArguments().Return(block2); // .Repeat.Times(2);
            scanner.Expect(s => s.GetImportedProcedure(null, null)).IgnoreArguments().Return(null);
            scanner.Expect(s => s.EnqueueJumpTarget(
                Arg<Address>.Is.NotNull,
                Arg<Address>.Matches(a => a.ToLinear() == 0x00100004),
                Arg<Procedure>.Is.NotNull,
                Arg<ProcessorState>.Is.NotNull))
                .Return(block3);
            scanner.Expect(s => s.ScanProcedure(
                Arg<Address>.Is.Equal(Address.Ptr32(0x102000)),
                Arg<string>.Is.Null,
                Arg<ProcessorState>.Is.NotNull)).Return(proc2);
            scanner.Expect(s => s.GetTrace(null, null, null)).IgnoreArguments().Return(trace);
            mr.ReplayAll();

            trace.Add(m => m.Call(Address.Ptr32(0x102000), 0));
            trace.Add(m => m.Return(0, 0));
            var wi = CreateWorkItem(Address.Ptr32(0x1000));
            wi.Process();

            mr.VerifyAll();
            var sw = new StringWriter();
            proc.Write(false, sw);
            var sExp = @"// testProc
// Return size: 0
define testProc
testProc_entry:
l00100000:
	r1 = fn2000(r2, r3)
	goto l00100004
	// succ:  l00100004
testProc_exit:
";
            Assert.AreEqual(sExp, sw.ToString());
        }

        [Test]
        public void Bwi_IndirectCallMatchedByPlatform()
        {
            var platform = mr.StrictMock<IPlatform>();
            var reg0 = proc.Frame.EnsureRegister(new RegisterStorage("r0", 0, 0, PrimitiveType.Ptr32));
            var reg1 = proc.Frame.EnsureRegister(new RegisterStorage("r1", 1, 0, PrimitiveType.Ptr32));
            var sysSvc = new SystemService {
                Name = "SysSvc",
                Signature = FunctionType.Action(reg1),
                Characteristics = new ProcedureCharacteristics()
            };
            platform.Expect(p => p.FindService(null, null)).IgnoreArguments().Return(sysSvc);
            platform.Stub(p => p.PointerType).Return(PrimitiveType.Ptr32);
            platform.Stub(p => p.ResolveIndirectCall(null)).IgnoreArguments().Return(null);
            program.Platform = platform;
            scanner.Stub(f => f.FindContainingBlock(Address.Ptr32(0x100000))).Return(block);
            scanner.Stub(f => f.FindContainingBlock(Address.Ptr32(0x100004))).Return(block);
            scanner.Stub(s => s.GetTrace(null, null, null)).IgnoreArguments().Return(trace);
            mr.ReplayAll();

            trace.Add(m => m.Call(m.Mem32(m.IAdd(reg0, -32)), 4));
            var wi = CreateWorkItem(Address.Ptr32(0x100000));
            wi.Process();

            Assert.AreEqual("SysSvc(r1)", block.Statements[0].ToString());
            mr.VerifyAll();
        }

        [Test]
        public void Bwi_IndirectJump()
        {
            var platform = mr.StrictMock<IPlatform>();
            var sp = proc.Frame.EnsureRegister(new RegisterStorage("sp", 14, 0, PrimitiveType.Ptr32));
            platform.Expect(p => p.FindService(null, null)).IgnoreArguments().Return(null);
            scanner.Stub(f => f.FindContainingBlock(Address.Ptr32(0x100000))).Return(block);
            scanner.Stub(s => s.GetTrace(null, null, null)).IgnoreArguments().Return(trace);
            scanner.Stub(s => s.TerminateBlock(null, null)).IgnoreArguments();
            mr.ReplayAll();

            trace.Add(m => m.Goto(m.Mem32(sp)));
            var wi = CreateWorkItem(Address.Ptr32(0x0100000));
            wi.Process();

            Assert.AreEqual("call Mem0[sp:word32] (retsize: 4;)", block.Statements[0].ToString());
            Assert.AreEqual("return", block.Statements[1].ToString());
        }

        [Test]
        public void Bwi_Goto_DelaySlot()
        {
            var l00100008 = new Block(proc, "l00100008");
            var l00100100 = new Block(proc, "l00101000");
            scanner.Stub(f => f.GetImportedProcedure(null, null)).IgnoreArguments().Return(null);
            scanner.Stub(f => f.FindContainingBlock(Address.Ptr32(0x100000))).Return(block);
            scanner.Stub(f => f.FindContainingBlock(Address.Ptr32(0x100004))).Return(block);
            scanner.Stub(f => f.FindContainingBlock(Address.Ptr32(0x100008))).Return(l00100008);
            scanner.Stub(s => s.GetTrace(null, null, null)).IgnoreArguments().Return(trace);
            scanner.Stub(s => s.TerminateBlock(null, null)).IgnoreArguments();
            scanner.Stub(s => s.EnqueueJumpTarget(null, null, null, null))
                .IgnoreArguments()
                .Return(l00100100);
            scanner.Stub(s => s.GetTrampoline(null)).IgnoreArguments().Return(null);
            mr.ReplayAll();

            trace.Add(m => m.GotoD(Address.Ptr32(0x0100100)));
            trace.Add(m => m.Assign(r0, r1));
            var wi = CreateWorkItem(Address.Ptr32(0x100000));
            wi.Process();

            Assert.AreEqual(2, block.Statements.Count);
            Assert.AreEqual("r0 = r1", block.Statements[0].ToString());
            Assert.AreEqual("goto 0x00100100", block.Statements[1].ToString());

            Assert.AreEqual("l00101000", block.Succ[0].Name);
            mr.VerifyAll();
        }

        [Test]
        public void Bwi_Branch_DelaySlot()
        {
            var l00100008 = new Block(proc, "l00100008");
            var l00100100 = new Block(proc, "l00101000");
            scanner.Stub(f => f.FindContainingBlock(Address.Ptr32(0x100000))).Return(block);
            scanner.Stub(f => f.FindContainingBlock(Address.Ptr32(0x100004))).Return(block);
            scanner.Stub(f => f.FindContainingBlock(Address.Ptr32(0x100008))).Return(l00100008);
            scanner.Stub(f => f.FindContainingBlock(Address.Ptr32(0x10000C))).Return(null);
            scanner.Stub(s => s.GetTrace(null, null, null)).IgnoreArguments().Return(trace);
            scanner.Stub(s => s.EnqueueJumpTarget(
                Arg<Address>.Is.Equal(Address.Ptr32(0x00100004)),
                Arg<Address>.Is.Equal(Address.Ptr32(0x00101000)),
                Arg<Procedure>.Is.Equal(proc),
                Arg<ProcessorState>.Is.NotNull)).Return(l00100100);
            scanner.Stub(s => s.EnqueueJumpTarget(
                Arg<Address>.Is.Equal(Address.Ptr32(0x00100004)),
                Arg<Address>.Is.Equal(Address.Ptr32(0x00100008)),
                Arg<Procedure>.Is.Equal(proc),
                Arg<ProcessorState>.Is.NotNull)).Return(l00100008);
            mr.ReplayAll();

            trace.Add(m => m.Branch(r1, Address.Ptr32(0x101000), RtlClass.ConditionalTransfer | RtlClass.Delay));
            trace.Add(m => m.Assign(r0, r1));   // 100004
            trace.Add(m => m.Assign(r2, r1));   // 100008

            var wi = CreateWorkItem(Address.Ptr32(0x100000));
            wi.Process();

            Assert.AreEqual("branch r1 l00100000_ds_t", block.Statements[0].ToString());
            var blFalse = block.ElseBlock;
            var blTrue = block.ThenBlock;
            Assert.AreEqual("l00100000_ds_f", blFalse.Name);     // delay-slot-false
            Assert.AreEqual(1, blFalse.Statements.Count);
            Assert.AreEqual("r0 = r1", blFalse.Statements[0].ToString());
            Assert.AreEqual(1, blFalse.Succ.Count);
            Assert.AreEqual("l00100008", blFalse.Succ[0].Name);

            Assert.AreEqual("l00100000_ds_t", blTrue.Name);      // delay-slot-true
            Assert.AreEqual(1, blTrue.Statements.Count);
            Assert.AreEqual("r0 = r1", blTrue.Statements[0].ToString());
            Assert.AreEqual(1, blTrue.Succ.Count);
            Assert.AreEqual("l00101000", blTrue.Succ[0].Name);
        }

        [Test]
        public void Bwi_Call_DelaySlot()
        {
            var l00100008 = new Block(proc, "l00100008");
            var l00100100 = new Block(proc, "l00101000");
            scanner.Stub(f => f.FindContainingBlock(Address.Ptr32(0x100000))).Return(block);
            scanner.Stub(f => f.FindContainingBlock(Address.Ptr32(0x100004))).Return(block);
            scanner.Stub(f => f.FindContainingBlock(Address.Ptr32(0x100008))).Return(block);
            scanner.Stub(f => f.FindContainingBlock(Address.Ptr32(0x10000C))).Return(null);
            scanner.Stub(s => s.GetTrace(null, null, null)).IgnoreArguments().Return(trace);
            scanner.Stub(s => s.TerminateBlock(null, null)).IgnoreArguments();
            scanner.Stub(s => s.GetImportedProcedure(null, null)).IgnoreArguments().Return(null);
            scanner.Stub(s => s.ScanProcedure(null, null, null)).IgnoreArguments().Return(proc);
            scanner.Stub(s => s.EnqueueJumpTarget(null, null, null, null))
                .IgnoreArguments()
                .Return(l00100100);
            arch.Stub(a => a.PointerType).Return(PrimitiveType.Ptr32);
            mr.ReplayAll();

            trace.Add(m => m.CallD(Address.Ptr32(0x0100100), 0));
            trace.Add(m => m.Assign(r0, r1));
            trace.Add(m => m.Assign(r1, r2));
            var wi = CreateWorkItem(Address.Ptr32(0x100000));
            wi.Process();

            Assert.AreEqual(3, block.Statements.Count);
            Assert.AreEqual("r0 = r1", block.Statements[0].ToString());
            Assert.AreEqual("call testProc (retsize: 0;)", block.Statements[1].ToString());
            Assert.AreEqual("r1 = r2", block.Statements[2].ToString());

            mr.VerifyAll();
        }

        [Test]
        public void Bwi_Return_DelaySlot()
        {
            var l00100008 = new Block(proc, "l00100008");
            var l00100100 = new Block(proc, "l00101000");
            scanner.Stub(f => f.FindContainingBlock(Address.Ptr32(0x100000))).Return(block);
            scanner.Stub(f => f.FindContainingBlock(Address.Ptr32(0x100004))).Return(block);
            scanner.Stub(s => s.GetTrace(null, null, null)).IgnoreArguments().Return(trace);
            scanner.Stub(s => s.TerminateBlock(null, null)).IgnoreArguments();
            scanner.Stub(s => s.EnqueueJumpTarget(null, null, null, null))
                .IgnoreArguments()
                .Return(l00100100);
            scanner.Stub(s => s.SetProcedureReturnAddressBytes(proc, 0, Address.Ptr32(0x100000)));
            mr.ReplayAll();

            trace.Add(m => m.ReturnD(0, 0));
            trace.Add(m => m.Assign(r0, r1));
            var wi = CreateWorkItem(Address.Ptr32(0x100000));
            wi.Process();

            Assert.AreEqual(2, block.Statements.Count);
            Assert.AreEqual("r0 = r1", block.Statements[0].ToString());
            Assert.AreEqual("return", block.Statements[1].ToString());
            mr.VerifyAll();
        }

        [Test(Description = "Test for when a delay slot is anulled (SPARC)")]
        public void Bwi_Branch_DelaySlotAnulled()
        {
            var l00100008 = new Block(proc, "l00100008");
            var l00100100 = new Block(proc, "l00101000");
            scanner.Stub(f => f.FindContainingBlock(Address.Ptr32(0x100000))).Return(block);
            scanner.Stub(f => f.FindContainingBlock(Address.Ptr32(0x100004))).Return(block);
            scanner.Stub(f => f.FindContainingBlock(Address.Ptr32(0x100008))).Return(l00100008);
            scanner.Stub(f => f.FindContainingBlock(Address.Ptr32(0x10000C))).Return(null);
            scanner.Stub(s => s.GetTrace(null, null, null)).IgnoreArguments().Return(trace);
            scanner.Stub(s => s.EnqueueJumpTarget(
                Arg<Address>.Is.Equal(Address.Ptr32(0x00100004)),
                Arg<Address>.Is.Equal(Address.Ptr32(0x00101000)),
                Arg<Procedure>.Is.Equal(proc),
                Arg<ProcessorState>.Is.NotNull)).Return(l00100100);
            scanner.Stub(s => s.EnqueueJumpTarget(
                Arg<Address>.Is.Equal(Address.Ptr32(0x00100004)),
                Arg<Address>.Is.Equal(Address.Ptr32(0x00100008)),
                Arg<Procedure>.Is.Equal(proc),
                Arg<ProcessorState>.Is.NotNull)).Return(l00100008);
            mr.ReplayAll();

            trace.Add(m => m.Branch(r1, Address.Ptr32(0x101000), RtlClass.ConditionalTransfer | RtlClass.Delay | RtlClass.Annul));
            trace.Add(m => m.Assign(r0, r1));   // 100004
            trace.Add(m => m.Assign(r2, r1));   // 100008

            var wi = CreateWorkItem(Address.Ptr32(0x100000));
            wi.Process();

            Assert.AreEqual("branch r1 l00100000_ds_t", block.Statements[0].ToString());
            var blFalse = block.ElseBlock;
            var blTrue = block.ThenBlock;
            Assert.AreEqual("l00100008", blFalse.Name);     // delay-slot was anulled.
            Assert.AreEqual(1, blFalse.Statements.Count);
            Assert.AreEqual("r2 = r1", blFalse.Statements[0].ToString());

            Assert.AreEqual("l00100000_ds_t", blTrue.Name);      // delay-slot-true
            Assert.AreEqual(1, blTrue.Statements.Count);
            Assert.AreEqual("r0 = r1", blTrue.Statements[0].ToString());
            Assert.AreEqual(1, blTrue.Succ.Count);
            Assert.AreEqual("l00101000", blTrue.Succ[0].Name);
        }


        [Test(Description = "Test for infinite loops with delay slots")]
        public void Bwi_Branch_InfiniteLoop_DelaySlot()
        {
            var l00100000 = new Block(proc, "l0010000");
            var l00100004 = new Block(proc, "l00100004");
            scanner.Stub(f => f.GetImportedProcedure(null, null)).IgnoreArguments().Return(null);
            scanner.Stub(s => s.GetTrace(null, null, null)).IgnoreArguments().Return(trace);
            scanner.Stub(f => f.FindContainingBlock(Address.Ptr32(0x100000))).Return(l00100000);
            scanner.Stub(f => f.FindContainingBlock(Address.Ptr32(0x100004))).Return(l00100000);
            scanner.Stub(s => s.EnqueueJumpTarget(
                Arg<Address>.Is.Equal(Address.Ptr32(0x00100004)),
                Arg<Address>.Is.Equal(Address.Ptr32(0x00100004)),
                Arg<Procedure>.Is.Equal(proc),
                Arg<ProcessorState>.Is.NotNull)).Return(l00100004);
            scanner.Stub(s => s.TerminateBlock(
                Arg<Block>.Is.Equal(l00100000),
                Arg<Address>.Is.Equal(Address.Ptr32(0x0010000C))));
            scanner.Stub(s => s.GetTrampoline(null)).IgnoreArguments().Return(null);
            mr.ReplayAll();

            trace.Add(m => m.Assign(r0, r1));   // 100000
            trace.Add(m => m.GotoD(Address.Ptr32(0x00100004)));   // 100004
            trace.Add(m => m.Nop());            // 100008 (delay slot)

            var wi = CreateWorkItem(Address.Ptr32(0x00100000));
            wi.Process();

            mr.VerifyAll();
        }

        [Test(Description = "User-defined procedures with signatures should generate applications immediately")]
        public void Bwi_Call_UserProcedure_With_Signature()
        {
            var addrCall = Address.Ptr32(0x00100000);
            var addrCallee = Address.Ptr32(0x00102000);
            var l00100000 = new Block(proc, "l00100000");
            var procCallee = new Procedure(null, new Frame(PrimitiveType.Ptr32))
            {
                Name = "testFn",
                Signature = FunctionType.Func(
                    new Identifier("", PrimitiveType.Int32, r0.Storage),
                    new Identifier("str", new Pointer(PrimitiveType.Char, 4), r0.Storage),
                    new Identifier("f", PrimitiveType.Real32, r1.Storage))
            };
            scanner.Stub(s => s.GetTrace(null, null, null)).IgnoreArguments().Return(trace);
            scanner.Stub(f => f.FindContainingBlock(null)).IgnoreArguments().Return(l00100000);
            scanner.Stub(f => f.GetImportedProcedure(addrCallee, addrCall)).Return(null);
            scanner.Stub(f => f.ScanProcedure(
                Arg<Address>.Is.Equal(addrCallee),
                Arg<string>.Is.Anything,
                Arg<ProcessorState>.Is.Anything)).Return(procCallee);
            scanner.Stub(f => f.SetProcedureReturnAddressBytes(null, 0, null)).IgnoreArguments();
            scanner.Stub(f => f.TerminateBlock(null, null)).IgnoreArguments();
            mr.ReplayAll();

            trace.Add(m => m.Call(addrCallee, 4));
            trace.Add(m => m.Return(4, 0));

            program.User.Procedures.Add(
                addrCallee,
                new Procedure_v1
                {
                    CSignature = "int testFn(char * str, float f)"
                });

            var wi = CreateWorkItem(addrCall);
            wi.Process();
            Assert.AreEqual("r0 = testFn(r0, r1)", l00100000.Statements[0].ToString());

            mr.VerifyAll();
        }

        [Test(Description = "Create two edges even if they both point to the same destination")]
        public void BwiBranchToSame()
        {
            var addrStart = Address.Ptr32(0x00100000);
            var addrNext = Address.Ptr32(0x00100004);
            var blockOther = new Block(proc, "other");

            scanner.Stub(s => s.FindContainingBlock(addrStart)).Return(block);
            scanner.Stub(s => s.FindContainingBlock(addrNext)).Return(blockOther);
            scanner.Stub(s => s.GetTrace(null, null, null)).IgnoreArguments().Return(trace);
            scanner.Stub(s => s.EnqueueJumpTarget(
                Arg<Address>.Is.Equal(addrStart),
                Arg<Address>.Is.Equal(addrNext),
                Arg<Procedure>.Is.Same(proc),
                Arg<ProcessorState>.Is.Anything)).Return(blockOther);
            mr.ReplayAll();

            trace.Add(m => m.Branch(m.Mem8(m.Word32(0x12340)), addrNext, RtlClass.ConditionalTransfer));

            var wi = CreateWorkItem(addrStart);
            wi.Process();

            Assert.AreEqual(2, block.Succ.Count);
            Assert.AreSame(blockOther, block.Succ[0]);
            Assert.AreSame(blockOther, block.Succ[1]);
            mr.VerifyAll();
        }

        [Test(Description = "Tests the implementation of #25; user specified register values at a specific address in the program")]
        public void BwiUserSpecifiedRegisterValues()
        {
            var addrStart = Address.Ptr32(0x00100000);
            program.User.RegisterValues[addrStart+4] = new List<UserRegisterValue>
            {
                new UserRegisterValue { Register = (RegisterStorage)r1.Storage, Value= Constant.Word32(0x4711) },
                new UserRegisterValue { Register = (RegisterStorage)r2.Storage, Value= Constant.Word32(0x1147) },
            };
            trace.Add(m => { m.Assign(r1, m.Mem32(m.Word32(0x112200))); });
            trace.Add(m => { m.Assign(m.Mem32(m.Word32(0x112204)), r1); });
            scanner.Stub(s => s.FindContainingBlock(null)).IgnoreArguments().Return(block);
            scanner.Stub(s => s.GetTrace(null, null, null)).IgnoreArguments().Return(trace);
            arch.Stub(s => s.GetRegister("r1")).Return((RegisterStorage)r1.Storage);
            arch.Stub(s => s.GetRegister("r2")).Return((RegisterStorage)r2.Storage);
            arch.Stub(s => s.MakeAddressFromConstant(null)).IgnoreArguments()
                .Do(new Func<Constant, Address>(c => Address.Ptr32(c.ToUInt32())));
            Constant co;
            arch.Stub(s => s.TryRead(null, null, null, out co)).IgnoreArguments().Return(false);
            mr.ReplayAll();

            var wi = CreateWorkItem(addrStart);
            wi.Process();

            Assert.AreEqual("r1 = Mem0[0x00112200:word32]", block.Statements[0].Instruction.ToString());
            Assert.AreEqual("r1 = 0x00004711", block.Statements[1].Instruction.ToString());
            Assert.AreEqual("r2 = 0x00001147", block.Statements[2].Instruction.ToString());
            Assert.AreEqual("Mem0[0x00112204:word32] = r1", block.Statements[3].Instruction.ToString());
        }

        [Test(Description = "If we fall into another procedure (that may not yet have been processed), we should generate an call-ret sequence")]
        public void BwiFallIntoOtherProcedure()
        {
            var addrStart = Address.Ptr32(0x00100000);
            var blockCallRet = new Block(proc, "callRetStub");
            trace.Add(m => { m.Assign(m.Mem32(m.Word32(0x00123400)), m.Word32(1)); });
            scanner.Stub(s => s.GetTrace(null, null, null)).IgnoreArguments().Return(trace);
            scanner.Stub(s => s.FindContainingBlock(addrStart)).IgnoreArguments().Return(block);
            scanner.Expect(s => s.CreateCallRetThunk(null, null, null)).IgnoreArguments().Return(blockCallRet);
            program.Procedures.Add(addrStart + 4, Procedure.Create(addrStart + 4, new Frame(PrimitiveType.Ptr32)));
            mr.ReplayAll();

            var wi = CreateWorkItem(addrStart);
            wi.Process();

            Assert.AreEqual("Mem0[0x00123400:word32] = 0x00000001", block.Statements[0].Instruction.ToString());
            mr.VerifyAll();
        }

        [Test(Description = "Jumping to an address off the address space should warn and emit ExternalProcedure")]
        public void BwiJumpExternalProcedure()
        {
            var addrStart = Address.Ptr32(0x00100000);
            var blockCallRet = new Block(proc, "jmpOut");
            trace.Add(m => { m.Goto(Address.Ptr32(0x00123400)); });
            scanner.Stub(f => f.GetImportedProcedure(null, null)).IgnoreArguments().Return(null);
            scanner.Stub(x => x.TerminateBlock(null, null)).IgnoreArguments();
            scanner.Stub(s => s.GetTrace(null, null, null)).IgnoreArguments().Return(trace);
            scanner.Stub(s => s.FindContainingBlock(addrStart)).IgnoreArguments().Return(block);
            scanner.Expect(s => s.Warn(null, null, null)).IgnoreArguments();
            program.Procedures.Add(addrStart + 4, Procedure.Create(addrStart + 4, new Frame(PrimitiveType.Ptr32)));
            mr.ReplayAll();

            var wi = CreateWorkItem(addrStart);
            wi.Process();

            Assert.AreEqual("call fn00123400 (retsize: 4;)", block.Statements[0].Instruction.ToString());
            Assert.AreEqual("return", block.Statements[1].Instruction.ToString());
            mr.VerifyAll();
        }

        [Test(Description = "Read constants from read-only memory")]
        public void BwiReadConstants()
        {
            var addrStart = Address.Ptr32(0x00100000);
            var blockCallRet = new Block(proc, "jmpOut");
            trace.Add(m => {
                m.Assign(r1, 4); 
                m.Assign(r1, m.Or(r1, 0x00100000)); 
                m.Assign(r2, m.Mem32(r1));
                m.Call(r2, 0); 
                m.Return(0, 0);
            });

            Given_Segment(".text2", 0x00123000, 0x500, AccessMode.ReadExecute);
            scanner.Stub(s => s.FindContainingBlock(addrStart)).IgnoreArguments().Return(block);
            scanner.Stub(s => s.GetTrace(null, null, null)).IgnoreArguments().Return(trace);
            arch.Stub(a => a.MakeAddressFromConstant(
                Arg<Constant>.Matches(c => c.ToUInt32() == 0x00100004))).Return(Address.Ptr32(0x00100004));
            arch.Stub(a => a.TryRead(
                Arg<MemoryArea>.Is.NotNull,
                Arg<Address>.Is.Equal(Address.Ptr32(0x00100004)),
                Arg<PrimitiveType>.Is.Equal(PrimitiveType.Word32),
                out Arg<Constant>.Out(Constant.Word32(0x00123400)).Dummy)).Return(true);
            arch.Stub(a => a.MakeAddressFromConstant(
                Arg<Constant>.Matches(c => c.ToUInt32() == 0x00123400))).Return(Address.Ptr32(0x00123400));
            scanner.Stub(s => s.SetProcedureReturnAddressBytes(
                Arg<Procedure>.Is.Same(proc),
                Arg<int>.Is.Equal(0),
                Arg<Address>.Is.Equal(addrStart)));
            scanner.Stub(s => s.TerminateBlock(
                Arg<Block>.Is.Same(block),
                Arg<Address>.Is.Equal(addrStart + 4)));
            scanner.Stub(f => f.GetImportedProcedure(null, null)).IgnoreArguments().Return(null);
            scanner.Expect(s => s.ScanProcedure(
                Arg<Address>.Is.Equal(Address.Ptr32(0x00123400)),
                Arg<string>.Is.Null,
                Arg<ProcessorState>.Is.NotNull)).
                Return(new ExternalProcedure("fn00123400", new FunctionType()));
            program.Procedures.Add(addrStart + 4, Procedure.Create(addrStart + 4, new Frame(PrimitiveType.Ptr32)));
            mr.ReplayAll();

            var wi = CreateWorkItem(addrStart);
            wi.Process();

            Assert.AreEqual("call fn00123400 (retsize: 0;)", block.Statements[3].Instruction.ToString());
            mr.VerifyAll();
        }
    }
}<|MERGE_RESOLUTION|>--- conflicted
+++ resolved
@@ -35,12 +35,7 @@
 using System.ComponentModel.Design;
 using System.Diagnostics;
 using System.IO;
-<<<<<<< HEAD
-=======
-using System.ComponentModel.Design;
-using Reko.Core.Services;
 using System;
->>>>>>> c66c7517
 
 namespace Reko.UnitTests.Scanning
 {
@@ -288,7 +283,7 @@
             {
                 Characteristics = new ProcedureCharacteristics
                 {
-                    IsAlloca = true
+                IsAlloca = true
                 }
             };
 
@@ -867,6 +862,6 @@
 
             Assert.AreEqual("call fn00123400 (retsize: 0;)", block.Statements[3].Instruction.ToString());
             mr.VerifyAll();
-        }
+    }
     }
 }