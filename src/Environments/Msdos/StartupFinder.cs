--- conflicted
+++ resolved
@@ -255,18 +255,10 @@
             }
 
             gotVendor:
-<<<<<<< HEAD
             var sSigName = string.Format("dcc{0}{1}{2}.sig",
                    chVendor, /* Add vendor */
                    chVersion, /* Add version */
                    chModel); /* Add model */
-=======
-            ;
-            var sSigName = string.Format("dcc{0}{1}{2}.sig",
-                    chVendor, /* Add vendor */
-                    chVersion, /* Add version */
-                    chModel); /* Add model */
->>>>>>> 7d453fff
             Debug.Print("Signature file: {0}", sSigName);
             return ImageSymbol.Procedure(arch, addrEntry, "main", state: this.state);
         }
