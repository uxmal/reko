--- conflicted
+++ resolved
@@ -11,23 +11,6 @@
   </PropertyGroup>
 
   <ItemGroup>
-<<<<<<< HEAD
-    <Reference Include="AutomaticGraphLayout">
-      <HintPath>..\..\..\external\Msagl\AutomaticGraphLayout.dll</HintPath>
-    </Reference>
-    <Reference Include="AutomaticGraphLayout.Drawing">
-      <HintPath>..\..\..\external\Msagl\AutomaticGraphLayout.Drawing.dll</HintPath>
-=======
-    <Reference Include="AutomaticGraphLayout, Version=0.0.0.0, Culture=neutral, PublicKeyToken=6baa2c1345e83b6e, processorArchitecture=MSIL">
-      <HintPath>..\..\packages\AutomaticGraphLayout.1.1.11\lib\netstandard2.0\AutomaticGraphLayout.dll</HintPath>
-    </Reference>
-    <Reference Include="AutomaticGraphLayout.Drawing, Version=0.0.0.0, Culture=neutral, PublicKeyToken=6baa2c1345e83b6e, processorArchitecture=MSIL">
-      <HintPath>..\..\packages\AutomaticGraphLayout.Drawing.1.1.11\lib\netstandard2.0\AutomaticGraphLayout.Drawing.dll</HintPath>
->>>>>>> 90b583d0
-    </Reference>
-    <Reference Include="Microsoft.Msagl.GraphViewerGdi, Version=0.0.0.0, Culture=neutral, PublicKeyToken=6baa2c1345e83b6e, processorArchitecture=MSIL">
-      <HintPath>..\..\packages\AutomaticGraphLayout.GraphViewerGDI.1.1.11\lib\net472\Microsoft.Msagl.GraphViewerGdi.dll</HintPath>
-    </Reference>
     <Reference Include="System.Resources.Extensions" />
   </ItemGroup>
 
@@ -46,28 +29,11 @@
   </ItemGroup>
 
   <ItemGroup>
+    <PackageReference Include="AutomaticGraphLayout.GraphViewerGDI" Version="1.1.11" />
     <PackageReference Include="System.Resources.Extensions" Version="4.7.1" />
   </ItemGroup>
   <ItemGroup>
     <ProjectReference Include="..\..\Core\Core.csproj" />
     <ProjectReference Include="..\..\Gui\Gui.csproj" />
   </ItemGroup>
-<<<<<<< HEAD
-=======
-  <ItemGroup>
-    <None Include="packages.config" />
-  </ItemGroup>
-  <Import Project="$(MSBuildToolsPath)\Microsoft.CSharp.targets" />
-  <Target Name="GenerateCsFiles" BeforeTargets="CoreCompile">
-    <Exec Condition=" '$(OS)' == 'Unix' And Exists('$(ProjectDir)../../tools/xslt.exe')" Command="mono $(ProjectDir)../../tools/xslt.exe $(ProjectDir)Forms/decompiler-menus.xslt $(ProjectDir)../../Gui/decompiler-menus.xml $(ProjectDir)Forms/DecompilerMenus.cs" />
-    <Exec Condition=" '$(OS)' != 'Unix' And Exists('$(ProjectDir)../../tools/xslt.exe')" Command="&quot;$(SolutionDir)tools\xslt.exe&quot; &quot;$(ProjectDir)Forms\decompiler-menus.xslt&quot; &quot;$(ProjectDir)..\..\Gui\decompiler-menus.xml&quot; &quot;$(ProjectDir)Forms\DecompilerMenus.cs&quot;" />
-  </Target>
-  <!-- To modify your build process, add your task inside one of the targets below and uncomment it. 
-       Other similar extension points exist, see Microsoft.Common.targets.
-  <Target Name="BeforeBuild">
-  </Target>
-  <Target Name="AfterBuild">
-  </Target>
-  -->
->>>>>>> 90b583d0
 </Project>